import warnings

warnings.filterwarnings("ignore", category=UserWarning, module="eth_utils")

import click
from web3 import Web3
from w3multicall.multicall import W3Multicall
import ledgereth
from ledgereth.messages import sign_typed_data_draft
from eth_account import Account
from eth_account.messages import encode_typed_data
from datetime import datetime
from time import time
import re


class AddressType(click.ParamType):
    name = "ethereum_address"
    pattern = re.compile(r"^0x[0-9a-fA-F]{40}$")

    def convert(self, value, param, ctx):
        if self.pattern.match(value):
            return value
        else:
            self.fail(f"{value} is not a valid address", param, ctx)


class Bytes32Type(click.ParamType):
    name = "bytes32"

    def convert(self, value, param, ctx):
        if isinstance(value, bytes):
            if len(value) == 32:
                return value
            else:
                self.fail(f"{value} is not 32 bytes", param, ctx)
        elif isinstance(value, str):
            if value.startswith("0x"):
                value = value[2:]
            if len(value) != 64 or not re.fullmatch(r"[0-9a-fA-F]{64}", value):
                self.fail(f"{value} is not a valid bytes32 hex string", param, ctx)
            try:
                return bytes.fromhex(value)
            except ValueError:
                self.fail(f"{value} is not a valid hex string", param, ctx)
        else:
            self.fail(f"Invalid input: {value}", param, ctx)


class Uint256Type(click.ParamType):
    name = "uint256"

    def convert(self, value, param, ctx):
        try:
            ivalue = int(value)
            if 0 <= ivalue <= 2**256 - 1:
                return ivalue
            else:
                self.fail(
                    f"{value} is not a valid uint256 (must be between 0 and 2^256 - 1)",
                    param,
                    ctx,
                )
        except ValueError:
            self.fail(f"{value} is not a valid integer", param, ctx)


class Uint96Type(click.ParamType):
    name = "uint96"

    def convert(self, value, param, ctx):
        try:
            ivalue = int(value)
            if 0 <= ivalue <= 2**96 - 1:
                return ivalue
            else:
                self.fail(
                    f"{value} is not a valid uint96 (must be between 0 and 2^96 - 1)",
                    param,
                    ctx,
                )
        except ValueError:
            self.fail(f"{value} is not a valid integer", param, ctx)


class Uint48Type(click.ParamType):
    name = "uint48"

    def convert(self, value, param, ctx):
        try:
            ivalue = int(value)
            if 0 <= ivalue <= 2**48 - 1:
                return ivalue
            else:
                self.fail(
                    f"{value} is not a valid uint48 (must be between 0 and 2^48 - 1)",
                    param,
                    ctx,
                )
        except ValueError:
            self.fail(f"{value} is not a valid integer", param, ctx)


class ChainType(click.ParamType):
    name = "chain"

    CHAIN_IDS = {
        "holesky": "holesky",
        "17000": "holesky",
        "sepolia": "sepolia",
        "11155111": "sepolia",
        # 'mainnet': 'mainnet',
        # '1': 'mainnet',
    }

    def convert(self, value, param, ctx):
        value_str = str(value).lower()
        if value_str in self.CHAIN_IDS:
            return self.CHAIN_IDS[value_str]
        else:
            self.fail(
                f'Invalid chain: {value}. Valid options are: {", ".join(self.CHAIN_IDS.keys())}',
                param,
                ctx,
            )


address_type = AddressType()
bytes32_type = Bytes32Type()
uint256_type = Uint256Type()
uint96_type = Uint96Type()
uint48_type = Uint48Type()
chain_type = ChainType()


class SymbioticCLI:

    CHAIN_IDS = {
        "holesky": 17000,
        "sepolia": 11155111,
        "mainnet": 1,
    }

    PROVIDERS = {
        "holesky": "https://ethereum-holesky-rpc.publicnode.com",
        "sepolia": "https://ethereum-sepolia-rpc.publicnode.com",
        "mainnet": "https://ethereum-rpc.publicnode.com",
    }

    ABIS = {
        "op_registry": '[{"inputs":[],"name":"EntityNotExist","type":"error"},{"inputs":[],"name":"OperatorAlreadyRegistered","type":"error"},{"anonymous":false,"inputs":[{"indexed":true,"internalType":"address","name":"entity","type":"address"}],"name":"AddEntity","type":"event"},{"inputs":[{"internalType":"uint256","name":"index","type":"uint256"}],"name":"entity","outputs":[{"internalType":"address","name":"","type":"address"}],"stateMutability":"view","type":"function"},{"inputs":[{"internalType":"address","name":"entity_","type":"address"}],"name":"isEntity","outputs":[{"internalType":"bool","name":"","type":"bool"}],"stateMutability":"view","type":"function"},{"inputs":[],"name":"registerOperator","outputs":[],"stateMutability":"nonpayable","type":"function"},{"inputs":[],"name":"totalEntities","outputs":[{"internalType":"uint256","name":"","type":"uint256"}],"stateMutability":"view","type":"function"}]',
        "net_registry": '[{"inputs":[],"name":"EntityNotExist","type":"error"},{"inputs":[],"name":"NetworkAlreadyRegistered","type":"error"},{"anonymous":false,"inputs":[{"indexed":true,"internalType":"address","name":"entity","type":"address"}],"name":"AddEntity","type":"event"},{"inputs":[{"internalType":"uint256","name":"index","type":"uint256"}],"name":"entity","outputs":[{"internalType":"address","name":"","type":"address"}],"stateMutability":"view","type":"function"},{"inputs":[{"internalType":"address","name":"entity_","type":"address"}],"name":"isEntity","outputs":[{"internalType":"bool","name":"","type":"bool"}],"stateMutability":"view","type":"function"},{"inputs":[],"name":"registerNetwork","outputs":[],"stateMutability":"nonpayable","type":"function"},{"inputs":[],"name":"totalEntities","outputs":[{"internalType":"uint256","name":"","type":"uint256"}],"stateMutability":"view","type":"function"}]',
        "op_vault_opt_in": '[{"type":"constructor","inputs":[{"name":"whoRegistry","type":"address","internalType":"address"},{"name":"whereRegistry","type":"address","internalType":"address"},{"name":"name","type":"string","internalType":"string"}],"stateMutability":"nonpayable"},{"type":"function","name":"WHERE_REGISTRY","inputs":[],"outputs":[{"name":"","type":"address","internalType":"address"}],"stateMutability":"view"},{"type":"function","name":"WHO_REGISTRY","inputs":[],"outputs":[{"name":"","type":"address","internalType":"address"}],"stateMutability":"view"},{"type":"function","name":"eip712Domain","inputs":[],"outputs":[{"name":"fields","type":"bytes1","internalType":"bytes1"},{"name":"name","type":"string","internalType":"string"},{"name":"version","type":"string","internalType":"string"},{"name":"chainId","type":"uint256","internalType":"uint256"},{"name":"verifyingContract","type":"address","internalType":"address"},{"name":"salt","type":"bytes32","internalType":"bytes32"},{"name":"extensions","type":"uint256[]","internalType":"uint256[]"}],"stateMutability":"view"},{"type":"function","name":"increaseNonce","inputs":[{"name":"where","type":"address","internalType":"address"}],"outputs":[],"stateMutability":"nonpayable"},{"type":"function","name":"isOptedIn","inputs":[{"name":"who","type":"address","internalType":"address"},{"name":"where","type":"address","internalType":"address"}],"outputs":[{"name":"","type":"bool","internalType":"bool"}],"stateMutability":"view"},{"type":"function","name":"isOptedInAt","inputs":[{"name":"who","type":"address","internalType":"address"},{"name":"where","type":"address","internalType":"address"},{"name":"timestamp","type":"uint48","internalType":"uint48"},{"name":"hint","type":"bytes","internalType":"bytes"}],"outputs":[{"name":"","type":"bool","internalType":"bool"}],"stateMutability":"view"},{"type":"function","name":"nonces","inputs":[{"name":"who","type":"address","internalType":"address"},{"name":"where","type":"address","internalType":"address"}],"outputs":[{"name":"nonce","type":"uint256","internalType":"uint256"}],"stateMutability":"view"},{"type":"function","name":"optIn","inputs":[{"name":"where","type":"address","internalType":"address"}],"outputs":[],"stateMutability":"nonpayable"},{"type":"function","name":"optIn","inputs":[{"name":"who","type":"address","internalType":"address"},{"name":"where","type":"address","internalType":"address"},{"name":"deadline","type":"uint48","internalType":"uint48"},{"name":"signature","type":"bytes","internalType":"bytes"}],"outputs":[],"stateMutability":"nonpayable"},{"type":"function","name":"optOut","inputs":[{"name":"who","type":"address","internalType":"address"},{"name":"where","type":"address","internalType":"address"},{"name":"deadline","type":"uint48","internalType":"uint48"},{"name":"signature","type":"bytes","internalType":"bytes"}],"outputs":[],"stateMutability":"nonpayable"},{"type":"function","name":"optOut","inputs":[{"name":"where","type":"address","internalType":"address"}],"outputs":[],"stateMutability":"nonpayable"},{"type":"function","name":"staticDelegateCall","inputs":[{"name":"target","type":"address","internalType":"address"},{"name":"data","type":"bytes","internalType":"bytes"}],"outputs":[],"stateMutability":"nonpayable"},{"type":"event","name":"EIP712DomainChanged","inputs":[],"anonymous":false},{"type":"event","name":"IncreaseNonce","inputs":[{"name":"who","type":"address","indexed":true,"internalType":"address"},{"name":"where","type":"address","indexed":true,"internalType":"address"}],"anonymous":false},{"type":"event","name":"OptIn","inputs":[{"name":"who","type":"address","indexed":true,"internalType":"address"},{"name":"where","type":"address","indexed":true,"internalType":"address"}],"anonymous":false},{"type":"event","name":"OptOut","inputs":[{"name":"who","type":"address","indexed":true,"internalType":"address"},{"name":"where","type":"address","indexed":true,"internalType":"address"}],"anonymous":false},{"type":"error","name":"AlreadyOptedIn","inputs":[]},{"type":"error","name":"CheckpointUnorderedInsertion","inputs":[]},{"type":"error","name":"ExpiredSignature","inputs":[]},{"type":"error","name":"InvalidShortString","inputs":[]},{"type":"error","name":"InvalidSignature","inputs":[]},{"type":"error","name":"NotOptedIn","inputs":[]},{"type":"error","name":"NotWhereEntity","inputs":[]},{"type":"error","name":"NotWho","inputs":[]},{"type":"error","name":"OptOutCooldown","inputs":[]},{"type":"error","name":"SafeCastOverflowedUintDowncast","inputs":[{"name":"bits","type":"uint8","internalType":"uint8"},{"name":"value","type":"uint256","internalType":"uint256"}]},{"type":"error","name":"StringTooLong","inputs":[{"name":"str","type":"string","internalType":"string"}]}]',
        "op_net_opt_in": '[{"type":"constructor","inputs":[{"name":"whoRegistry","type":"address","internalType":"address"},{"name":"whereRegistry","type":"address","internalType":"address"},{"name":"name","type":"string","internalType":"string"}],"stateMutability":"nonpayable"},{"type":"function","name":"WHERE_REGISTRY","inputs":[],"outputs":[{"name":"","type":"address","internalType":"address"}],"stateMutability":"view"},{"type":"function","name":"WHO_REGISTRY","inputs":[],"outputs":[{"name":"","type":"address","internalType":"address"}],"stateMutability":"view"},{"type":"function","name":"eip712Domain","inputs":[],"outputs":[{"name":"fields","type":"bytes1","internalType":"bytes1"},{"name":"name","type":"string","internalType":"string"},{"name":"version","type":"string","internalType":"string"},{"name":"chainId","type":"uint256","internalType":"uint256"},{"name":"verifyingContract","type":"address","internalType":"address"},{"name":"salt","type":"bytes32","internalType":"bytes32"},{"name":"extensions","type":"uint256[]","internalType":"uint256[]"}],"stateMutability":"view"},{"type":"function","name":"increaseNonce","inputs":[{"name":"where","type":"address","internalType":"address"}],"outputs":[],"stateMutability":"nonpayable"},{"type":"function","name":"isOptedIn","inputs":[{"name":"who","type":"address","internalType":"address"},{"name":"where","type":"address","internalType":"address"}],"outputs":[{"name":"","type":"bool","internalType":"bool"}],"stateMutability":"view"},{"type":"function","name":"isOptedInAt","inputs":[{"name":"who","type":"address","internalType":"address"},{"name":"where","type":"address","internalType":"address"},{"name":"timestamp","type":"uint48","internalType":"uint48"},{"name":"hint","type":"bytes","internalType":"bytes"}],"outputs":[{"name":"","type":"bool","internalType":"bool"}],"stateMutability":"view"},{"type":"function","name":"nonces","inputs":[{"name":"who","type":"address","internalType":"address"},{"name":"where","type":"address","internalType":"address"}],"outputs":[{"name":"nonce","type":"uint256","internalType":"uint256"}],"stateMutability":"view"},{"type":"function","name":"optIn","inputs":[{"name":"where","type":"address","internalType":"address"}],"outputs":[],"stateMutability":"nonpayable"},{"type":"function","name":"optIn","inputs":[{"name":"who","type":"address","internalType":"address"},{"name":"where","type":"address","internalType":"address"},{"name":"deadline","type":"uint48","internalType":"uint48"},{"name":"signature","type":"bytes","internalType":"bytes"}],"outputs":[],"stateMutability":"nonpayable"},{"type":"function","name":"optOut","inputs":[{"name":"who","type":"address","internalType":"address"},{"name":"where","type":"address","internalType":"address"},{"name":"deadline","type":"uint48","internalType":"uint48"},{"name":"signature","type":"bytes","internalType":"bytes"}],"outputs":[],"stateMutability":"nonpayable"},{"type":"function","name":"optOut","inputs":[{"name":"where","type":"address","internalType":"address"}],"outputs":[],"stateMutability":"nonpayable"},{"type":"function","name":"staticDelegateCall","inputs":[{"name":"target","type":"address","internalType":"address"},{"name":"data","type":"bytes","internalType":"bytes"}],"outputs":[],"stateMutability":"nonpayable"},{"type":"event","name":"EIP712DomainChanged","inputs":[],"anonymous":false},{"type":"event","name":"IncreaseNonce","inputs":[{"name":"who","type":"address","indexed":true,"internalType":"address"},{"name":"where","type":"address","indexed":true,"internalType":"address"}],"anonymous":false},{"type":"event","name":"OptIn","inputs":[{"name":"who","type":"address","indexed":true,"internalType":"address"},{"name":"where","type":"address","indexed":true,"internalType":"address"}],"anonymous":false},{"type":"event","name":"OptOut","inputs":[{"name":"who","type":"address","indexed":true,"internalType":"address"},{"name":"where","type":"address","indexed":true,"internalType":"address"}],"anonymous":false},{"type":"error","name":"AlreadyOptedIn","inputs":[]},{"type":"error","name":"CheckpointUnorderedInsertion","inputs":[]},{"type":"error","name":"ExpiredSignature","inputs":[]},{"type":"error","name":"InvalidShortString","inputs":[]},{"type":"error","name":"InvalidSignature","inputs":[]},{"type":"error","name":"NotOptedIn","inputs":[]},{"type":"error","name":"NotWhereEntity","inputs":[]},{"type":"error","name":"NotWho","inputs":[]},{"type":"error","name":"OptOutCooldown","inputs":[]},{"type":"error","name":"SafeCastOverflowedUintDowncast","inputs":[{"name":"bits","type":"uint8","internalType":"uint8"},{"name":"value","type":"uint256","internalType":"uint256"}]},{"type":"error","name":"StringTooLong","inputs":[{"name":"str","type":"string","internalType":"string"}]}]',
        "middleware_service": '[{"inputs":[{"internalType":"address","name":"networkRegistry","type":"address"}],"stateMutability":"nonpayable","type":"constructor"},{"inputs":[],"name":"AlreadySet","type":"error"},{"inputs":[],"name":"NotNetwork","type":"error"},{"anonymous":false,"inputs":[{"indexed":true,"internalType":"address","name":"network","type":"address"},{"indexed":false,"internalType":"address","name":"middleware","type":"address"}],"name":"SetMiddleware","type":"event"},{"inputs":[],"name":"NETWORK_REGISTRY","outputs":[{"internalType":"address","name":"","type":"address"}],"stateMutability":"view","type":"function"},{"inputs":[{"internalType":"address","name":"network","type":"address"}],"name":"middleware","outputs":[{"internalType":"address","name":"value","type":"address"}],"stateMutability":"view","type":"function"},{"inputs":[{"internalType":"address","name":"middleware_","type":"address"}],"name":"setMiddleware","outputs":[],"stateMutability":"nonpayable","type":"function"}]',
        "vault_factory": '[{"inputs":[{"internalType":"address","name":"owner_","type":"address"}],"stateMutability":"nonpayable","type":"constructor"},{"inputs":[],"name":"AlreadyWhitelisted","type":"error"},{"inputs":[],"name":"EntityNotExist","type":"error"},{"inputs":[],"name":"InvalidImplementation","type":"error"},{"inputs":[],"name":"InvalidVersion","type":"error"},{"inputs":[],"name":"NotOwner","type":"error"},{"inputs":[],"name":"OldVersion","type":"error"},{"inputs":[{"internalType":"address","name":"owner","type":"address"}],"name":"OwnableInvalidOwner","type":"error"},{"inputs":[{"internalType":"address","name":"account","type":"address"}],"name":"OwnableUnauthorizedAccount","type":"error"},{"anonymous":false,"inputs":[{"indexed":true,"internalType":"address","name":"entity","type":"address"}],"name":"AddEntity","type":"event"},{"anonymous":false,"inputs":[{"indexed":true,"internalType":"address","name":"entity","type":"address"},{"indexed":false,"internalType":"uint64","name":"newVersion","type":"uint64"}],"name":"Migrate","type":"event"},{"anonymous":false,"inputs":[{"indexed":true,"internalType":"address","name":"previousOwner","type":"address"},{"indexed":true,"internalType":"address","name":"newOwner","type":"address"}],"name":"OwnershipTransferred","type":"event"},{"anonymous":false,"inputs":[{"indexed":true,"internalType":"address","name":"implementation","type":"address"}],"name":"Whitelist","type":"event"},{"inputs":[{"internalType":"uint64","name":"version","type":"uint64"},{"internalType":"address","name":"owner_","type":"address"},{"internalType":"bool","name":"withInitialize","type":"bool"},{"internalType":"bytes","name":"data","type":"bytes"}],"name":"create","outputs":[{"internalType":"address","name":"entity_","type":"address"}],"stateMutability":"nonpayable","type":"function"},{"inputs":[{"internalType":"uint256","name":"index","type":"uint256"}],"name":"entity","outputs":[{"internalType":"address","name":"","type":"address"}],"stateMutability":"view","type":"function"},{"inputs":[{"internalType":"uint64","name":"version","type":"uint64"}],"name":"implementation","outputs":[{"internalType":"address","name":"","type":"address"}],"stateMutability":"view","type":"function"},{"inputs":[{"internalType":"address","name":"entity_","type":"address"}],"name":"isEntity","outputs":[{"internalType":"bool","name":"","type":"bool"}],"stateMutability":"view","type":"function"},{"inputs":[],"name":"lastVersion","outputs":[{"internalType":"uint64","name":"","type":"uint64"}],"stateMutability":"view","type":"function"},{"inputs":[{"internalType":"address","name":"entity_","type":"address"},{"internalType":"uint64","name":"newVersion","type":"uint64"},{"internalType":"bytes","name":"data","type":"bytes"}],"name":"migrate","outputs":[],"stateMutability":"nonpayable","type":"function"},{"inputs":[],"name":"owner","outputs":[{"internalType":"address","name":"","type":"address"}],"stateMutability":"view","type":"function"},{"inputs":[],"name":"renounceOwnership","outputs":[],"stateMutability":"nonpayable","type":"function"},{"inputs":[],"name":"totalEntities","outputs":[{"internalType":"uint256","name":"","type":"uint256"}],"stateMutability":"view","type":"function"},{"inputs":[{"internalType":"address","name":"newOwner","type":"address"}],"name":"transferOwnership","outputs":[],"stateMutability":"nonpayable","type":"function"},{"inputs":[{"internalType":"address","name":"implementation_","type":"address"}],"name":"whitelist","outputs":[],"stateMutability":"nonpayable","type":"function"}]',
        "entity": '[{"inputs":[{"internalType":"address","name":"networkRegistry","type":"address"},{"internalType":"address","name":"vaultFactory","type":"address"},{"internalType":"address","name":"operatorVaultOptInService","type":"address"},{"internalType":"address","name":"operatorNetworkOptInService","type":"address"},{"internalType":"address","name":"delegatorFactory","type":"address"},{"internalType":"uint64","name":"entityType","type":"uint64"}],"stateMutability":"nonpayable","type":"constructor"},{"inputs":[],"name":"AccessControlBadConfirmation","type":"error"},{"inputs":[{"internalType":"address","name":"account","type":"address"},{"internalType":"bytes32","name":"neededRole","type":"bytes32"}],"name":"AccessControlUnauthorizedAccount","type":"error"},{"inputs":[],"name":"AlreadySet","type":"error"},{"inputs":[],"name":"CheckpointUnorderedInsertion","type":"error"},{"inputs":[],"name":"DuplicateRoleHolder","type":"error"},{"inputs":[],"name":"ExceedsMaxNetworkLimit","type":"error"},{"inputs":[],"name":"InvalidInitialization","type":"error"},{"inputs":[],"name":"MathOverflowedMulDiv","type":"error"},{"inputs":[],"name":"MissingRoleHolders","type":"error"},{"inputs":[],"name":"NotInitializing","type":"error"},{"inputs":[],"name":"NotNetwork","type":"error"},{"inputs":[],"name":"NotSlasher","type":"error"},{"inputs":[],"name":"NotVault","type":"error"},{"inputs":[{"internalType":"uint8","name":"bits","type":"uint8"},{"internalType":"uint256","name":"value","type":"uint256"}],"name":"SafeCastOverflowedUintDowncast","type":"error"},{"inputs":[],"name":"ZeroAddressRoleHolder","type":"error"},{"anonymous":false,"inputs":[{"indexed":false,"internalType":"uint64","name":"version","type":"uint64"}],"name":"Initialized","type":"event"},{"anonymous":false,"inputs":[{"indexed":true,"internalType":"bytes32","name":"subnetwork","type":"bytes32"},{"indexed":true,"internalType":"address","name":"operator","type":"address"},{"indexed":false,"internalType":"uint256","name":"slashedAmount","type":"uint256"}],"name":"OnSlash","type":"event"},{"anonymous":false,"inputs":[{"indexed":true,"internalType":"bytes32","name":"role","type":"bytes32"},{"indexed":true,"internalType":"bytes32","name":"previousAdminRole","type":"bytes32"},{"indexed":true,"internalType":"bytes32","name":"newAdminRole","type":"bytes32"}],"name":"RoleAdminChanged","type":"event"},{"anonymous":false,"inputs":[{"indexed":true,"internalType":"bytes32","name":"role","type":"bytes32"},{"indexed":true,"internalType":"address","name":"account","type":"address"},{"indexed":true,"internalType":"address","name":"sender","type":"address"}],"name":"RoleGranted","type":"event"},{"anonymous":false,"inputs":[{"indexed":true,"internalType":"bytes32","name":"role","type":"bytes32"},{"indexed":true,"internalType":"address","name":"account","type":"address"},{"indexed":true,"internalType":"address","name":"sender","type":"address"}],"name":"RoleRevoked","type":"event"},{"anonymous":false,"inputs":[{"indexed":true,"internalType":"address","name":"hook","type":"address"}],"name":"SetHook","type":"event"},{"anonymous":false,"inputs":[{"indexed":true,"internalType":"bytes32","name":"subnetwork","type":"bytes32"},{"indexed":false,"internalType":"uint256","name":"amount","type":"uint256"}],"name":"SetMaxNetworkLimit","type":"event"},{"anonymous":false,"inputs":[{"indexed":true,"internalType":"bytes32","name":"subnetwork","type":"bytes32"},{"indexed":false,"internalType":"uint256","name":"amount","type":"uint256"}],"name":"SetNetworkLimit","type":"event"},{"anonymous":false,"inputs":[{"indexed":true,"internalType":"bytes32","name":"subnetwork","type":"bytes32"},{"indexed":true,"internalType":"address","name":"operator","type":"address"},{"indexed":false,"internalType":"uint256","name":"shares","type":"uint256"}],"name":"SetOperatorNetworkShares","type":"event"},{"inputs":[],"name":"DEFAULT_ADMIN_ROLE","outputs":[{"internalType":"bytes32","name":"","type":"bytes32"}],"stateMutability":"view","type":"function"},{"inputs":[],"name":"FACTORY","outputs":[{"internalType":"address","name":"","type":"address"}],"stateMutability":"view","type":"function"},{"inputs":[],"name":"HOOK_SET_ROLE","outputs":[{"internalType":"bytes32","name":"","type":"bytes32"}],"stateMutability":"view","type":"function"},{"inputs":[],"name":"NETWORK_LIMIT_SET_ROLE","outputs":[{"internalType":"bytes32","name":"","type":"bytes32"}],"stateMutability":"view","type":"function"},{"inputs":[],"name":"NETWORK_REGISTRY","outputs":[{"internalType":"address","name":"","type":"address"}],"stateMutability":"view","type":"function"},{"inputs":[],"name":"OPERATOR_NETWORK_OPT_IN_SERVICE","outputs":[{"internalType":"address","name":"","type":"address"}],"stateMutability":"view","type":"function"},{"inputs":[],"name":"OPERATOR_NETWORK_SHARES_SET_ROLE","outputs":[{"internalType":"bytes32","name":"","type":"bytes32"}],"stateMutability":"view","type":"function"},{"inputs":[],"name":"OPERATOR_VAULT_OPT_IN_SERVICE","outputs":[{"internalType":"address","name":"","type":"address"}],"stateMutability":"view","type":"function"},{"inputs":[],"name":"TYPE","outputs":[{"internalType":"uint64","name":"","type":"uint64"}],"stateMutability":"view","type":"function"},{"inputs":[],"name":"VAULT_FACTORY","outputs":[{"internalType":"address","name":"","type":"address"}],"stateMutability":"view","type":"function"},{"inputs":[],"name":"VERSION","outputs":[{"internalType":"uint64","name":"","type":"uint64"}],"stateMutability":"view","type":"function"},{"inputs":[{"internalType":"bytes32","name":"role","type":"bytes32"}],"name":"getRoleAdmin","outputs":[{"internalType":"bytes32","name":"","type":"bytes32"}],"stateMutability":"view","type":"function"},{"inputs":[{"internalType":"bytes32","name":"role","type":"bytes32"},{"internalType":"address","name":"account","type":"address"}],"name":"grantRole","outputs":[],"stateMutability":"nonpayable","type":"function"},{"inputs":[{"internalType":"bytes32","name":"role","type":"bytes32"},{"internalType":"address","name":"account","type":"address"}],"name":"hasRole","outputs":[{"internalType":"bool","name":"","type":"bool"}],"stateMutability":"view","type":"function"},{"inputs":[],"name":"hook","outputs":[{"internalType":"address","name":"","type":"address"}],"stateMutability":"view","type":"function"},{"inputs":[{"internalType":"bytes","name":"data","type":"bytes"}],"name":"initialize","outputs":[],"stateMutability":"nonpayable","type":"function"},{"inputs":[{"internalType":"bytes32","name":"subnetwork","type":"bytes32"}],"name":"maxNetworkLimit","outputs":[{"internalType":"uint256","name":"value","type":"uint256"}],"stateMutability":"view","type":"function"},{"inputs":[{"internalType":"bytes32","name":"subnetwork","type":"bytes32"}],"name":"networkLimit","outputs":[{"internalType":"uint256","name":"","type":"uint256"}],"stateMutability":"view","type":"function"},{"inputs":[{"internalType":"bytes32","name":"subnetwork","type":"bytes32"},{"internalType":"uint48","name":"timestamp","type":"uint48"},{"internalType":"bytes","name":"hint","type":"bytes"}],"name":"networkLimitAt","outputs":[{"internalType":"uint256","name":"","type":"uint256"}],"stateMutability":"view","type":"function"},{"inputs":[{"internalType":"bytes32","name":"subnetwork","type":"bytes32"},{"internalType":"address","name":"operator","type":"address"},{"internalType":"uint256","name":"slashedAmount","type":"uint256"},{"internalType":"uint48","name":"captureTimestamp","type":"uint48"},{"internalType":"bytes","name":"data","type":"bytes"}],"name":"onSlash","outputs":[],"stateMutability":"nonpayable","type":"function"},{"inputs":[{"internalType":"bytes32","name":"subnetwork","type":"bytes32"},{"internalType":"address","name":"operator","type":"address"}],"name":"operatorNetworkShares","outputs":[{"internalType":"uint256","name":"","type":"uint256"}],"stateMutability":"view","type":"function"},{"inputs":[{"internalType":"bytes32","name":"subnetwork","type":"bytes32"},{"internalType":"address","name":"operator","type":"address"},{"internalType":"uint48","name":"timestamp","type":"uint48"},{"internalType":"bytes","name":"hint","type":"bytes"}],"name":"operatorNetworkSharesAt","outputs":[{"internalType":"uint256","name":"","type":"uint256"}],"stateMutability":"view","type":"function"},{"inputs":[{"internalType":"bytes32","name":"role","type":"bytes32"},{"internalType":"address","name":"callerConfirmation","type":"address"}],"name":"renounceRole","outputs":[],"stateMutability":"nonpayable","type":"function"},{"inputs":[{"internalType":"bytes32","name":"role","type":"bytes32"},{"internalType":"address","name":"account","type":"address"}],"name":"revokeRole","outputs":[],"stateMutability":"nonpayable","type":"function"},{"inputs":[{"internalType":"address","name":"hook_","type":"address"}],"name":"setHook","outputs":[],"stateMutability":"nonpayable","type":"function"},{"inputs":[{"internalType":"uint96","name":"identifier","type":"uint96"},{"internalType":"uint256","name":"amount","type":"uint256"}],"name":"setMaxNetworkLimit","outputs":[],"stateMutability":"nonpayable","type":"function"},{"inputs":[{"internalType":"bytes32","name":"subnetwork","type":"bytes32"},{"internalType":"uint256","name":"amount","type":"uint256"}],"name":"setNetworkLimit","outputs":[],"stateMutability":"nonpayable","type":"function"},{"inputs":[{"internalType":"bytes32","name":"subnetwork","type":"bytes32"},{"internalType":"address","name":"operator","type":"address"},{"internalType":"uint256","name":"shares","type":"uint256"}],"name":"setOperatorNetworkShares","outputs":[],"stateMutability":"nonpayable","type":"function"},{"inputs":[{"internalType":"bytes32","name":"subnetwork","type":"bytes32"},{"internalType":"address","name":"operator","type":"address"}],"name":"stake","outputs":[{"internalType":"uint256","name":"","type":"uint256"}],"stateMutability":"view","type":"function"},{"inputs":[{"internalType":"bytes32","name":"subnetwork","type":"bytes32"},{"internalType":"address","name":"operator","type":"address"},{"internalType":"uint48","name":"timestamp","type":"uint48"},{"internalType":"bytes","name":"hints","type":"bytes"}],"name":"stakeAt","outputs":[{"internalType":"uint256","name":"","type":"uint256"}],"stateMutability":"view","type":"function"},{"inputs":[{"internalType":"address","name":"target","type":"address"},{"internalType":"bytes","name":"data","type":"bytes"}],"name":"staticDelegateCall","outputs":[],"stateMutability":"nonpayable","type":"function"},{"inputs":[{"internalType":"bytes4","name":"interfaceId","type":"bytes4"}],"name":"supportsInterface","outputs":[{"internalType":"bool","name":"","type":"bool"}],"stateMutability":"view","type":"function"},{"inputs":[{"internalType":"bytes32","name":"subnetwork","type":"bytes32"}],"name":"totalOperatorNetworkShares","outputs":[{"internalType":"uint256","name":"","type":"uint256"}],"stateMutability":"view","type":"function"},{"inputs":[{"internalType":"bytes32","name":"subnetwork","type":"bytes32"},{"internalType":"uint48","name":"timestamp","type":"uint48"},{"internalType":"bytes","name":"hint","type":"bytes"}],"name":"totalOperatorNetworkSharesAt","outputs":[{"internalType":"uint256","name":"","type":"uint256"}],"stateMutability":"view","type":"function"},{"inputs":[],"name":"vault","outputs":[{"internalType":"address","name":"","type":"address"}],"stateMutability":"view","type":"function"}]',
        "delegator": '[{"inputs":[{"internalType":"address","name":"networkRegistry","type":"address"},{"internalType":"address","name":"vaultFactory","type":"address"},{"internalType":"address","name":"operatorVaultOptInService","type":"address"},{"internalType":"address","name":"operatorNetworkOptInService","type":"address"},{"internalType":"address","name":"delegatorFactory","type":"address"},{"internalType":"uint64","name":"entityType","type":"uint64"}],"stateMutability":"nonpayable","type":"constructor"},{"inputs":[],"name":"AccessControlBadConfirmation","type":"error"},{"inputs":[{"internalType":"address","name":"account","type":"address"},{"internalType":"bytes32","name":"neededRole","type":"bytes32"}],"name":"AccessControlUnauthorizedAccount","type":"error"},{"inputs":[],"name":"AlreadySet","type":"error"},{"inputs":[],"name":"CheckpointUnorderedInsertion","type":"error"},{"inputs":[],"name":"DuplicateRoleHolder","type":"error"},{"inputs":[],"name":"ExceedsMaxNetworkLimit","type":"error"},{"inputs":[],"name":"InvalidInitialization","type":"error"},{"inputs":[],"name":"MathOverflowedMulDiv","type":"error"},{"inputs":[],"name":"MissingRoleHolders","type":"error"},{"inputs":[],"name":"NotInitializing","type":"error"},{"inputs":[],"name":"NotNetwork","type":"error"},{"inputs":[],"name":"NotSlasher","type":"error"},{"inputs":[],"name":"NotVault","type":"error"},{"inputs":[{"internalType":"uint8","name":"bits","type":"uint8"},{"internalType":"uint256","name":"value","type":"uint256"}],"name":"SafeCastOverflowedUintDowncast","type":"error"},{"inputs":[],"name":"ZeroAddressRoleHolder","type":"error"},{"anonymous":false,"inputs":[{"indexed":false,"internalType":"uint64","name":"version","type":"uint64"}],"name":"Initialized","type":"event"},{"anonymous":false,"inputs":[{"indexed":true,"internalType":"bytes32","name":"subnetwork","type":"bytes32"},{"indexed":true,"internalType":"address","name":"operator","type":"address"},{"indexed":false,"internalType":"uint256","name":"slashedAmount","type":"uint256"}],"name":"OnSlash","type":"event"},{"anonymous":false,"inputs":[{"indexed":true,"internalType":"bytes32","name":"role","type":"bytes32"},{"indexed":true,"internalType":"bytes32","name":"previousAdminRole","type":"bytes32"},{"indexed":true,"internalType":"bytes32","name":"newAdminRole","type":"bytes32"}],"name":"RoleAdminChanged","type":"event"},{"anonymous":false,"inputs":[{"indexed":true,"internalType":"bytes32","name":"role","type":"bytes32"},{"indexed":true,"internalType":"address","name":"account","type":"address"},{"indexed":true,"internalType":"address","name":"sender","type":"address"}],"name":"RoleGranted","type":"event"},{"anonymous":false,"inputs":[{"indexed":true,"internalType":"bytes32","name":"role","type":"bytes32"},{"indexed":true,"internalType":"address","name":"account","type":"address"},{"indexed":true,"internalType":"address","name":"sender","type":"address"}],"name":"RoleRevoked","type":"event"},{"anonymous":false,"inputs":[{"indexed":true,"internalType":"address","name":"hook","type":"address"}],"name":"SetHook","type":"event"},{"anonymous":false,"inputs":[{"indexed":true,"internalType":"bytes32","name":"subnetwork","type":"bytes32"},{"indexed":false,"internalType":"uint256","name":"amount","type":"uint256"}],"name":"SetMaxNetworkLimit","type":"event"},{"anonymous":false,"inputs":[{"indexed":true,"internalType":"bytes32","name":"subnetwork","type":"bytes32"},{"indexed":false,"internalType":"uint256","name":"amount","type":"uint256"}],"name":"SetNetworkLimit","type":"event"},{"anonymous":false,"inputs":[{"indexed":true,"internalType":"bytes32","name":"subnetwork","type":"bytes32"},{"indexed":true,"internalType":"address","name":"operator","type":"address"},{"indexed":false,"internalType":"uint256","name":"shares","type":"uint256"}],"name":"SetOperatorNetworkShares","type":"event"},{"inputs":[],"name":"DEFAULT_ADMIN_ROLE","outputs":[{"internalType":"bytes32","name":"","type":"bytes32"}],"stateMutability":"view","type":"function"},{"inputs":[],"name":"FACTORY","outputs":[{"internalType":"address","name":"","type":"address"}],"stateMutability":"view","type":"function"},{"inputs":[],"name":"HOOK_SET_ROLE","outputs":[{"internalType":"bytes32","name":"","type":"bytes32"}],"stateMutability":"view","type":"function"},{"inputs":[],"name":"NETWORK_LIMIT_SET_ROLE","outputs":[{"internalType":"bytes32","name":"","type":"bytes32"}],"stateMutability":"view","type":"function"},{"inputs":[],"name":"NETWORK_REGISTRY","outputs":[{"internalType":"address","name":"","type":"address"}],"stateMutability":"view","type":"function"},{"inputs":[],"name":"OPERATOR_NETWORK_OPT_IN_SERVICE","outputs":[{"internalType":"address","name":"","type":"address"}],"stateMutability":"view","type":"function"},{"inputs":[],"name":"OPERATOR_NETWORK_SHARES_SET_ROLE","outputs":[{"internalType":"bytes32","name":"","type":"bytes32"}],"stateMutability":"view","type":"function"},{"inputs":[],"name":"OPERATOR_VAULT_OPT_IN_SERVICE","outputs":[{"internalType":"address","name":"","type":"address"}],"stateMutability":"view","type":"function"},{"inputs":[],"name":"TYPE","outputs":[{"internalType":"uint64","name":"","type":"uint64"}],"stateMutability":"view","type":"function"},{"inputs":[],"name":"VAULT_FACTORY","outputs":[{"internalType":"address","name":"","type":"address"}],"stateMutability":"view","type":"function"},{"inputs":[],"name":"VERSION","outputs":[{"internalType":"uint64","name":"","type":"uint64"}],"stateMutability":"view","type":"function"},{"inputs":[{"internalType":"bytes32","name":"role","type":"bytes32"}],"name":"getRoleAdmin","outputs":[{"internalType":"bytes32","name":"","type":"bytes32"}],"stateMutability":"view","type":"function"},{"inputs":[{"internalType":"bytes32","name":"role","type":"bytes32"},{"internalType":"address","name":"account","type":"address"}],"name":"grantRole","outputs":[],"stateMutability":"nonpayable","type":"function"},{"inputs":[{"internalType":"bytes32","name":"role","type":"bytes32"},{"internalType":"address","name":"account","type":"address"}],"name":"hasRole","outputs":[{"internalType":"bool","name":"","type":"bool"}],"stateMutability":"view","type":"function"},{"inputs":[],"name":"hook","outputs":[{"internalType":"address","name":"","type":"address"}],"stateMutability":"view","type":"function"},{"inputs":[{"internalType":"bytes","name":"data","type":"bytes"}],"name":"initialize","outputs":[],"stateMutability":"nonpayable","type":"function"},{"inputs":[{"internalType":"bytes32","name":"subnetwork","type":"bytes32"}],"name":"maxNetworkLimit","outputs":[{"internalType":"uint256","name":"value","type":"uint256"}],"stateMutability":"view","type":"function"},{"inputs":[{"internalType":"bytes32","name":"subnetwork","type":"bytes32"}],"name":"networkLimit","outputs":[{"internalType":"uint256","name":"","type":"uint256"}],"stateMutability":"view","type":"function"},{"inputs":[{"internalType":"bytes32","name":"subnetwork","type":"bytes32"},{"internalType":"uint48","name":"timestamp","type":"uint48"},{"internalType":"bytes","name":"hint","type":"bytes"}],"name":"networkLimitAt","outputs":[{"internalType":"uint256","name":"","type":"uint256"}],"stateMutability":"view","type":"function"},{"inputs":[{"internalType":"bytes32","name":"subnetwork","type":"bytes32"},{"internalType":"address","name":"operator","type":"address"},{"internalType":"uint256","name":"slashedAmount","type":"uint256"},{"internalType":"uint48","name":"captureTimestamp","type":"uint48"},{"internalType":"bytes","name":"data","type":"bytes"}],"name":"onSlash","outputs":[],"stateMutability":"nonpayable","type":"function"},{"inputs":[{"internalType":"bytes32","name":"subnetwork","type":"bytes32"},{"internalType":"address","name":"operator","type":"address"}],"name":"operatorNetworkShares","outputs":[{"internalType":"uint256","name":"","type":"uint256"}],"stateMutability":"view","type":"function"},{"inputs":[{"internalType":"bytes32","name":"subnetwork","type":"bytes32"},{"internalType":"address","name":"operator","type":"address"},{"internalType":"uint48","name":"timestamp","type":"uint48"},{"internalType":"bytes","name":"hint","type":"bytes"}],"name":"operatorNetworkSharesAt","outputs":[{"internalType":"uint256","name":"","type":"uint256"}],"stateMutability":"view","type":"function"},{"inputs":[{"internalType":"bytes32","name":"role","type":"bytes32"},{"internalType":"address","name":"callerConfirmation","type":"address"}],"name":"renounceRole","outputs":[],"stateMutability":"nonpayable","type":"function"},{"inputs":[{"internalType":"bytes32","name":"role","type":"bytes32"},{"internalType":"address","name":"account","type":"address"}],"name":"revokeRole","outputs":[],"stateMutability":"nonpayable","type":"function"},{"inputs":[{"internalType":"address","name":"hook_","type":"address"}],"name":"setHook","outputs":[],"stateMutability":"nonpayable","type":"function"},{"inputs":[{"internalType":"uint96","name":"identifier","type":"uint96"},{"internalType":"uint256","name":"amount","type":"uint256"}],"name":"setMaxNetworkLimit","outputs":[],"stateMutability":"nonpayable","type":"function"},{"inputs":[{"internalType":"bytes32","name":"subnetwork","type":"bytes32"},{"internalType":"uint256","name":"amount","type":"uint256"}],"name":"setNetworkLimit","outputs":[],"stateMutability":"nonpayable","type":"function"},{"inputs":[{"internalType":"bytes32","name":"subnetwork","type":"bytes32"},{"internalType":"address","name":"operator","type":"address"},{"internalType":"uint256","name":"shares","type":"uint256"}],"name":"setOperatorNetworkShares","outputs":[],"stateMutability":"nonpayable","type":"function"},{"inputs":[{"internalType":"bytes32","name":"subnetwork","type":"bytes32"},{"internalType":"address","name":"operator","type":"address"}],"name":"stake","outputs":[{"internalType":"uint256","name":"","type":"uint256"}],"stateMutability":"view","type":"function"},{"inputs":[{"internalType":"bytes32","name":"subnetwork","type":"bytes32"},{"internalType":"address","name":"operator","type":"address"},{"internalType":"uint48","name":"timestamp","type":"uint48"},{"internalType":"bytes","name":"hints","type":"bytes"}],"name":"stakeAt","outputs":[{"internalType":"uint256","name":"","type":"uint256"}],"stateMutability":"view","type":"function"},{"inputs":[{"internalType":"address","name":"target","type":"address"},{"internalType":"bytes","name":"data","type":"bytes"}],"name":"staticDelegateCall","outputs":[],"stateMutability":"nonpayable","type":"function"},{"inputs":[{"internalType":"bytes4","name":"interfaceId","type":"bytes4"}],"name":"supportsInterface","outputs":[{"internalType":"bool","name":"","type":"bool"}],"stateMutability":"view","type":"function"},{"inputs":[{"internalType":"bytes32","name":"subnetwork","type":"bytes32"}],"name":"totalOperatorNetworkShares","outputs":[{"internalType":"uint256","name":"","type":"uint256"}],"stateMutability":"view","type":"function"},{"inputs":[{"internalType":"bytes32","name":"subnetwork","type":"bytes32"},{"internalType":"uint48","name":"timestamp","type":"uint48"},{"internalType":"bytes","name":"hint","type":"bytes"}],"name":"totalOperatorNetworkSharesAt","outputs":[{"internalType":"uint256","name":"","type":"uint256"}],"stateMutability":"view","type":"function"},{"inputs":[],"name":"vault","outputs":[{"internalType":"address","name":"","type":"address"}],"stateMutability":"view","type":"function"}]',
        "network_restake_delegator": '[{"inputs":[{"internalType":"address","name":"networkRegistry","type":"address"},{"internalType":"address","name":"vaultFactory","type":"address"},{"internalType":"address","name":"operatorVaultOptInService","type":"address"},{"internalType":"address","name":"operatorNetworkOptInService","type":"address"},{"internalType":"address","name":"delegatorFactory","type":"address"},{"internalType":"uint64","name":"entityType","type":"uint64"}],"stateMutability":"nonpayable","type":"constructor"},{"inputs":[],"name":"AccessControlBadConfirmation","type":"error"},{"inputs":[{"internalType":"address","name":"account","type":"address"},{"internalType":"bytes32","name":"neededRole","type":"bytes32"}],"name":"AccessControlUnauthorizedAccount","type":"error"},{"inputs":[],"name":"AlreadySet","type":"error"},{"inputs":[],"name":"CheckpointUnorderedInsertion","type":"error"},{"inputs":[],"name":"DuplicateRoleHolder","type":"error"},{"inputs":[],"name":"ExceedsMaxNetworkLimit","type":"error"},{"inputs":[],"name":"InvalidInitialization","type":"error"},{"inputs":[],"name":"MathOverflowedMulDiv","type":"error"},{"inputs":[],"name":"MissingRoleHolders","type":"error"},{"inputs":[],"name":"NotInitializing","type":"error"},{"inputs":[],"name":"NotNetwork","type":"error"},{"inputs":[],"name":"NotSlasher","type":"error"},{"inputs":[],"name":"NotVault","type":"error"},{"inputs":[{"internalType":"uint8","name":"bits","type":"uint8"},{"internalType":"uint256","name":"value","type":"uint256"}],"name":"SafeCastOverflowedUintDowncast","type":"error"},{"inputs":[],"name":"ZeroAddressRoleHolder","type":"error"},{"anonymous":false,"inputs":[{"indexed":false,"internalType":"uint64","name":"version","type":"uint64"}],"name":"Initialized","type":"event"},{"anonymous":false,"inputs":[{"indexed":true,"internalType":"bytes32","name":"subnetwork","type":"bytes32"},{"indexed":true,"internalType":"address","name":"operator","type":"address"},{"indexed":false,"internalType":"uint256","name":"slashedAmount","type":"uint256"}],"name":"OnSlash","type":"event"},{"anonymous":false,"inputs":[{"indexed":true,"internalType":"bytes32","name":"role","type":"bytes32"},{"indexed":true,"internalType":"bytes32","name":"previousAdminRole","type":"bytes32"},{"indexed":true,"internalType":"bytes32","name":"newAdminRole","type":"bytes32"}],"name":"RoleAdminChanged","type":"event"},{"anonymous":false,"inputs":[{"indexed":true,"internalType":"bytes32","name":"role","type":"bytes32"},{"indexed":true,"internalType":"address","name":"account","type":"address"},{"indexed":true,"internalType":"address","name":"sender","type":"address"}],"name":"RoleGranted","type":"event"},{"anonymous":false,"inputs":[{"indexed":true,"internalType":"bytes32","name":"role","type":"bytes32"},{"indexed":true,"internalType":"address","name":"account","type":"address"},{"indexed":true,"internalType":"address","name":"sender","type":"address"}],"name":"RoleRevoked","type":"event"},{"anonymous":false,"inputs":[{"indexed":true,"internalType":"address","name":"hook","type":"address"}],"name":"SetHook","type":"event"},{"anonymous":false,"inputs":[{"indexed":true,"internalType":"bytes32","name":"subnetwork","type":"bytes32"},{"indexed":false,"internalType":"uint256","name":"amount","type":"uint256"}],"name":"SetMaxNetworkLimit","type":"event"},{"anonymous":false,"inputs":[{"indexed":true,"internalType":"bytes32","name":"subnetwork","type":"bytes32"},{"indexed":false,"internalType":"uint256","name":"amount","type":"uint256"}],"name":"SetNetworkLimit","type":"event"},{"anonymous":false,"inputs":[{"indexed":true,"internalType":"bytes32","name":"subnetwork","type":"bytes32"},{"indexed":true,"internalType":"address","name":"operator","type":"address"},{"indexed":false,"internalType":"uint256","name":"shares","type":"uint256"}],"name":"SetOperatorNetworkShares","type":"event"},{"inputs":[],"name":"DEFAULT_ADMIN_ROLE","outputs":[{"internalType":"bytes32","name":"","type":"bytes32"}],"stateMutability":"view","type":"function"},{"inputs":[],"name":"FACTORY","outputs":[{"internalType":"address","name":"","type":"address"}],"stateMutability":"view","type":"function"},{"inputs":[],"name":"HOOK_SET_ROLE","outputs":[{"internalType":"bytes32","name":"","type":"bytes32"}],"stateMutability":"view","type":"function"},{"inputs":[],"name":"NETWORK_LIMIT_SET_ROLE","outputs":[{"internalType":"bytes32","name":"","type":"bytes32"}],"stateMutability":"view","type":"function"},{"inputs":[],"name":"NETWORK_REGISTRY","outputs":[{"internalType":"address","name":"","type":"address"}],"stateMutability":"view","type":"function"},{"inputs":[],"name":"OPERATOR_NETWORK_OPT_IN_SERVICE","outputs":[{"internalType":"address","name":"","type":"address"}],"stateMutability":"view","type":"function"},{"inputs":[],"name":"OPERATOR_NETWORK_SHARES_SET_ROLE","outputs":[{"internalType":"bytes32","name":"","type":"bytes32"}],"stateMutability":"view","type":"function"},{"inputs":[],"name":"OPERATOR_VAULT_OPT_IN_SERVICE","outputs":[{"internalType":"address","name":"","type":"address"}],"stateMutability":"view","type":"function"},{"inputs":[],"name":"TYPE","outputs":[{"internalType":"uint64","name":"","type":"uint64"}],"stateMutability":"view","type":"function"},{"inputs":[],"name":"VAULT_FACTORY","outputs":[{"internalType":"address","name":"","type":"address"}],"stateMutability":"view","type":"function"},{"inputs":[],"name":"VERSION","outputs":[{"internalType":"uint64","name":"","type":"uint64"}],"stateMutability":"view","type":"function"},{"inputs":[{"internalType":"bytes32","name":"role","type":"bytes32"}],"name":"getRoleAdmin","outputs":[{"internalType":"bytes32","name":"","type":"bytes32"}],"stateMutability":"view","type":"function"},{"inputs":[{"internalType":"bytes32","name":"role","type":"bytes32"},{"internalType":"address","name":"account","type":"address"}],"name":"grantRole","outputs":[],"stateMutability":"nonpayable","type":"function"},{"inputs":[{"internalType":"bytes32","name":"role","type":"bytes32"},{"internalType":"address","name":"account","type":"address"}],"name":"hasRole","outputs":[{"internalType":"bool","name":"","type":"bool"}],"stateMutability":"view","type":"function"},{"inputs":[],"name":"hook","outputs":[{"internalType":"address","name":"","type":"address"}],"stateMutability":"view","type":"function"},{"inputs":[{"internalType":"bytes","name":"data","type":"bytes"}],"name":"initialize","outputs":[],"stateMutability":"nonpayable","type":"function"},{"inputs":[{"internalType":"bytes32","name":"subnetwork","type":"bytes32"}],"name":"maxNetworkLimit","outputs":[{"internalType":"uint256","name":"value","type":"uint256"}],"stateMutability":"view","type":"function"},{"inputs":[{"internalType":"bytes32","name":"subnetwork","type":"bytes32"}],"name":"networkLimit","outputs":[{"internalType":"uint256","name":"","type":"uint256"}],"stateMutability":"view","type":"function"},{"inputs":[{"internalType":"bytes32","name":"subnetwork","type":"bytes32"},{"internalType":"uint48","name":"timestamp","type":"uint48"},{"internalType":"bytes","name":"hint","type":"bytes"}],"name":"networkLimitAt","outputs":[{"internalType":"uint256","name":"","type":"uint256"}],"stateMutability":"view","type":"function"},{"inputs":[{"internalType":"bytes32","name":"subnetwork","type":"bytes32"},{"internalType":"address","name":"operator","type":"address"},{"internalType":"uint256","name":"slashedAmount","type":"uint256"},{"internalType":"uint48","name":"captureTimestamp","type":"uint48"},{"internalType":"bytes","name":"data","type":"bytes"}],"name":"onSlash","outputs":[],"stateMutability":"nonpayable","type":"function"},{"inputs":[{"internalType":"bytes32","name":"subnetwork","type":"bytes32"},{"internalType":"address","name":"operator","type":"address"}],"name":"operatorNetworkShares","outputs":[{"internalType":"uint256","name":"","type":"uint256"}],"stateMutability":"view","type":"function"},{"inputs":[{"internalType":"bytes32","name":"subnetwork","type":"bytes32"},{"internalType":"address","name":"operator","type":"address"},{"internalType":"uint48","name":"timestamp","type":"uint48"},{"internalType":"bytes","name":"hint","type":"bytes"}],"name":"operatorNetworkSharesAt","outputs":[{"internalType":"uint256","name":"","type":"uint256"}],"stateMutability":"view","type":"function"},{"inputs":[{"internalType":"bytes32","name":"role","type":"bytes32"},{"internalType":"address","name":"callerConfirmation","type":"address"}],"name":"renounceRole","outputs":[],"stateMutability":"nonpayable","type":"function"},{"inputs":[{"internalType":"bytes32","name":"role","type":"bytes32"},{"internalType":"address","name":"account","type":"address"}],"name":"revokeRole","outputs":[],"stateMutability":"nonpayable","type":"function"},{"inputs":[{"internalType":"address","name":"hook_","type":"address"}],"name":"setHook","outputs":[],"stateMutability":"nonpayable","type":"function"},{"inputs":[{"internalType":"uint96","name":"identifier","type":"uint96"},{"internalType":"uint256","name":"amount","type":"uint256"}],"name":"setMaxNetworkLimit","outputs":[],"stateMutability":"nonpayable","type":"function"},{"inputs":[{"internalType":"bytes32","name":"subnetwork","type":"bytes32"},{"internalType":"uint256","name":"amount","type":"uint256"}],"name":"setNetworkLimit","outputs":[],"stateMutability":"nonpayable","type":"function"},{"inputs":[{"internalType":"bytes32","name":"subnetwork","type":"bytes32"},{"internalType":"address","name":"operator","type":"address"},{"internalType":"uint256","name":"shares","type":"uint256"}],"name":"setOperatorNetworkShares","outputs":[],"stateMutability":"nonpayable","type":"function"},{"inputs":[{"internalType":"bytes32","name":"subnetwork","type":"bytes32"},{"internalType":"address","name":"operator","type":"address"}],"name":"stake","outputs":[{"internalType":"uint256","name":"","type":"uint256"}],"stateMutability":"view","type":"function"},{"inputs":[{"internalType":"bytes32","name":"subnetwork","type":"bytes32"},{"internalType":"address","name":"operator","type":"address"},{"internalType":"uint48","name":"timestamp","type":"uint48"},{"internalType":"bytes","name":"hints","type":"bytes"}],"name":"stakeAt","outputs":[{"internalType":"uint256","name":"","type":"uint256"}],"stateMutability":"view","type":"function"},{"inputs":[{"internalType":"address","name":"target","type":"address"},{"internalType":"bytes","name":"data","type":"bytes"}],"name":"staticDelegateCall","outputs":[],"stateMutability":"nonpayable","type":"function"},{"inputs":[{"internalType":"bytes4","name":"interfaceId","type":"bytes4"}],"name":"supportsInterface","outputs":[{"internalType":"bool","name":"","type":"bool"}],"stateMutability":"view","type":"function"},{"inputs":[{"internalType":"bytes32","name":"subnetwork","type":"bytes32"}],"name":"totalOperatorNetworkShares","outputs":[{"internalType":"uint256","name":"","type":"uint256"}],"stateMutability":"view","type":"function"},{"inputs":[{"internalType":"bytes32","name":"subnetwork","type":"bytes32"},{"internalType":"uint48","name":"timestamp","type":"uint48"},{"internalType":"bytes","name":"hint","type":"bytes"}],"name":"totalOperatorNetworkSharesAt","outputs":[{"internalType":"uint256","name":"","type":"uint256"}],"stateMutability":"view","type":"function"},{"inputs":[],"name":"vault","outputs":[{"internalType":"address","name":"","type":"address"}],"stateMutability":"view","type":"function"}]',
        "full_restake_delegator": '[{"inputs":[{"internalType":"address","name":"networkRegistry","type":"address"},{"internalType":"address","name":"vaultFactory","type":"address"},{"internalType":"address","name":"operatorVaultOptInService","type":"address"},{"internalType":"address","name":"operatorNetworkOptInService","type":"address"},{"internalType":"address","name":"delegatorFactory","type":"address"},{"internalType":"uint64","name":"entityType","type":"uint64"}],"stateMutability":"nonpayable","type":"constructor"},{"inputs":[],"name":"AccessControlBadConfirmation","type":"error"},{"inputs":[{"internalType":"address","name":"account","type":"address"},{"internalType":"bytes32","name":"neededRole","type":"bytes32"}],"name":"AccessControlUnauthorizedAccount","type":"error"},{"inputs":[],"name":"AlreadySet","type":"error"},{"inputs":[],"name":"CheckpointUnorderedInsertion","type":"error"},{"inputs":[],"name":"DuplicateRoleHolder","type":"error"},{"inputs":[],"name":"ExceedsMaxNetworkLimit","type":"error"},{"inputs":[],"name":"InvalidInitialization","type":"error"},{"inputs":[],"name":"MissingRoleHolders","type":"error"},{"inputs":[],"name":"NotInitializing","type":"error"},{"inputs":[],"name":"NotNetwork","type":"error"},{"inputs":[],"name":"NotSlasher","type":"error"},{"inputs":[],"name":"NotVault","type":"error"},{"inputs":[{"internalType":"uint8","name":"bits","type":"uint8"},{"internalType":"uint256","name":"value","type":"uint256"}],"name":"SafeCastOverflowedUintDowncast","type":"error"},{"inputs":[],"name":"ZeroAddressRoleHolder","type":"error"},{"anonymous":false,"inputs":[{"indexed":false,"internalType":"uint64","name":"version","type":"uint64"}],"name":"Initialized","type":"event"},{"anonymous":false,"inputs":[{"indexed":true,"internalType":"bytes32","name":"subnetwork","type":"bytes32"},{"indexed":true,"internalType":"address","name":"operator","type":"address"},{"indexed":false,"internalType":"uint256","name":"slashedAmount","type":"uint256"}],"name":"OnSlash","type":"event"},{"anonymous":false,"inputs":[{"indexed":true,"internalType":"bytes32","name":"role","type":"bytes32"},{"indexed":true,"internalType":"bytes32","name":"previousAdminRole","type":"bytes32"},{"indexed":true,"internalType":"bytes32","name":"newAdminRole","type":"bytes32"}],"name":"RoleAdminChanged","type":"event"},{"anonymous":false,"inputs":[{"indexed":true,"internalType":"bytes32","name":"role","type":"bytes32"},{"indexed":true,"internalType":"address","name":"account","type":"address"},{"indexed":true,"internalType":"address","name":"sender","type":"address"}],"name":"RoleGranted","type":"event"},{"anonymous":false,"inputs":[{"indexed":true,"internalType":"bytes32","name":"role","type":"bytes32"},{"indexed":true,"internalType":"address","name":"account","type":"address"},{"indexed":true,"internalType":"address","name":"sender","type":"address"}],"name":"RoleRevoked","type":"event"},{"anonymous":false,"inputs":[{"indexed":true,"internalType":"address","name":"hook","type":"address"}],"name":"SetHook","type":"event"},{"anonymous":false,"inputs":[{"indexed":true,"internalType":"bytes32","name":"subnetwork","type":"bytes32"},{"indexed":false,"internalType":"uint256","name":"amount","type":"uint256"}],"name":"SetMaxNetworkLimit","type":"event"},{"anonymous":false,"inputs":[{"indexed":true,"internalType":"bytes32","name":"subnetwork","type":"bytes32"},{"indexed":false,"internalType":"uint256","name":"amount","type":"uint256"}],"name":"SetNetworkLimit","type":"event"},{"anonymous":false,"inputs":[{"indexed":true,"internalType":"bytes32","name":"subnetwork","type":"bytes32"},{"indexed":true,"internalType":"address","name":"operator","type":"address"},{"indexed":false,"internalType":"uint256","name":"amount","type":"uint256"}],"name":"SetOperatorNetworkLimit","type":"event"},{"inputs":[],"name":"DEFAULT_ADMIN_ROLE","outputs":[{"internalType":"bytes32","name":"","type":"bytes32"}],"stateMutability":"view","type":"function"},{"inputs":[],"name":"FACTORY","outputs":[{"internalType":"address","name":"","type":"address"}],"stateMutability":"view","type":"function"},{"inputs":[],"name":"HOOK_SET_ROLE","outputs":[{"internalType":"bytes32","name":"","type":"bytes32"}],"stateMutability":"view","type":"function"},{"inputs":[],"name":"NETWORK_LIMIT_SET_ROLE","outputs":[{"internalType":"bytes32","name":"","type":"bytes32"}],"stateMutability":"view","type":"function"},{"inputs":[],"name":"NETWORK_REGISTRY","outputs":[{"internalType":"address","name":"","type":"address"}],"stateMutability":"view","type":"function"},{"inputs":[],"name":"OPERATOR_NETWORK_LIMIT_SET_ROLE","outputs":[{"internalType":"bytes32","name":"","type":"bytes32"}],"stateMutability":"view","type":"function"},{"inputs":[],"name":"OPERATOR_NETWORK_OPT_IN_SERVICE","outputs":[{"internalType":"address","name":"","type":"address"}],"stateMutability":"view","type":"function"},{"inputs":[],"name":"OPERATOR_VAULT_OPT_IN_SERVICE","outputs":[{"internalType":"address","name":"","type":"address"}],"stateMutability":"view","type":"function"},{"inputs":[],"name":"TYPE","outputs":[{"internalType":"uint64","name":"","type":"uint64"}],"stateMutability":"view","type":"function"},{"inputs":[],"name":"VAULT_FACTORY","outputs":[{"internalType":"address","name":"","type":"address"}],"stateMutability":"view","type":"function"},{"inputs":[],"name":"VERSION","outputs":[{"internalType":"uint64","name":"","type":"uint64"}],"stateMutability":"view","type":"function"},{"inputs":[{"internalType":"bytes32","name":"role","type":"bytes32"}],"name":"getRoleAdmin","outputs":[{"internalType":"bytes32","name":"","type":"bytes32"}],"stateMutability":"view","type":"function"},{"inputs":[{"internalType":"bytes32","name":"role","type":"bytes32"},{"internalType":"address","name":"account","type":"address"}],"name":"grantRole","outputs":[],"stateMutability":"nonpayable","type":"function"},{"inputs":[{"internalType":"bytes32","name":"role","type":"bytes32"},{"internalType":"address","name":"account","type":"address"}],"name":"hasRole","outputs":[{"internalType":"bool","name":"","type":"bool"}],"stateMutability":"view","type":"function"},{"inputs":[],"name":"hook","outputs":[{"internalType":"address","name":"","type":"address"}],"stateMutability":"view","type":"function"},{"inputs":[{"internalType":"bytes","name":"data","type":"bytes"}],"name":"initialize","outputs":[],"stateMutability":"nonpayable","type":"function"},{"inputs":[{"internalType":"bytes32","name":"subnetwork","type":"bytes32"}],"name":"maxNetworkLimit","outputs":[{"internalType":"uint256","name":"value","type":"uint256"}],"stateMutability":"view","type":"function"},{"inputs":[{"internalType":"bytes32","name":"subnetwork","type":"bytes32"}],"name":"networkLimit","outputs":[{"internalType":"uint256","name":"","type":"uint256"}],"stateMutability":"view","type":"function"},{"inputs":[{"internalType":"bytes32","name":"subnetwork","type":"bytes32"},{"internalType":"uint48","name":"timestamp","type":"uint48"},{"internalType":"bytes","name":"hint","type":"bytes"}],"name":"networkLimitAt","outputs":[{"internalType":"uint256","name":"","type":"uint256"}],"stateMutability":"view","type":"function"},{"inputs":[{"internalType":"bytes32","name":"subnetwork","type":"bytes32"},{"internalType":"address","name":"operator","type":"address"},{"internalType":"uint256","name":"slashedAmount","type":"uint256"},{"internalType":"uint48","name":"captureTimestamp","type":"uint48"},{"internalType":"bytes","name":"data","type":"bytes"}],"name":"onSlash","outputs":[],"stateMutability":"nonpayable","type":"function"},{"inputs":[{"internalType":"bytes32","name":"subnetwork","type":"bytes32"},{"internalType":"address","name":"operator","type":"address"}],"name":"operatorNetworkLimit","outputs":[{"internalType":"uint256","name":"","type":"uint256"}],"stateMutability":"view","type":"function"},{"inputs":[{"internalType":"bytes32","name":"subnetwork","type":"bytes32"},{"internalType":"address","name":"operator","type":"address"},{"internalType":"uint48","name":"timestamp","type":"uint48"},{"internalType":"bytes","name":"hint","type":"bytes"}],"name":"operatorNetworkLimitAt","outputs":[{"internalType":"uint256","name":"","type":"uint256"}],"stateMutability":"view","type":"function"},{"inputs":[{"internalType":"bytes32","name":"role","type":"bytes32"},{"internalType":"address","name":"callerConfirmation","type":"address"}],"name":"renounceRole","outputs":[],"stateMutability":"nonpayable","type":"function"},{"inputs":[{"internalType":"bytes32","name":"role","type":"bytes32"},{"internalType":"address","name":"account","type":"address"}],"name":"revokeRole","outputs":[],"stateMutability":"nonpayable","type":"function"},{"inputs":[{"internalType":"address","name":"hook_","type":"address"}],"name":"setHook","outputs":[],"stateMutability":"nonpayable","type":"function"},{"inputs":[{"internalType":"uint96","name":"identifier","type":"uint96"},{"internalType":"uint256","name":"amount","type":"uint256"}],"name":"setMaxNetworkLimit","outputs":[],"stateMutability":"nonpayable","type":"function"},{"inputs":[{"internalType":"bytes32","name":"subnetwork","type":"bytes32"},{"internalType":"uint256","name":"amount","type":"uint256"}],"name":"setNetworkLimit","outputs":[],"stateMutability":"nonpayable","type":"function"},{"inputs":[{"internalType":"bytes32","name":"subnetwork","type":"bytes32"},{"internalType":"address","name":"operator","type":"address"},{"internalType":"uint256","name":"amount","type":"uint256"}],"name":"setOperatorNetworkLimit","outputs":[],"stateMutability":"nonpayable","type":"function"},{"inputs":[{"internalType":"bytes32","name":"subnetwork","type":"bytes32"},{"internalType":"address","name":"operator","type":"address"}],"name":"stake","outputs":[{"internalType":"uint256","name":"","type":"uint256"}],"stateMutability":"view","type":"function"},{"inputs":[{"internalType":"bytes32","name":"subnetwork","type":"bytes32"},{"internalType":"address","name":"operator","type":"address"},{"internalType":"uint48","name":"timestamp","type":"uint48"},{"internalType":"bytes","name":"hints","type":"bytes"}],"name":"stakeAt","outputs":[{"internalType":"uint256","name":"","type":"uint256"}],"stateMutability":"view","type":"function"},{"inputs":[{"internalType":"address","name":"target","type":"address"},{"internalType":"bytes","name":"data","type":"bytes"}],"name":"staticDelegateCall","outputs":[],"stateMutability":"nonpayable","type":"function"},{"inputs":[{"internalType":"bytes4","name":"interfaceId","type":"bytes4"}],"name":"supportsInterface","outputs":[{"internalType":"bool","name":"","type":"bool"}],"stateMutability":"view","type":"function"},{"inputs":[],"name":"vault","outputs":[{"internalType":"address","name":"","type":"address"}],"stateMutability":"view","type":"function"}]',
        "operator_specific_delegator": '[{"inputs":[{"internalType":"address","name":"networkRegistry","type":"address"},{"internalType":"address","name":"vaultFactory","type":"address"},{"internalType":"address","name":"operatorVaultOptInService","type":"address"},{"internalType":"address","name":"operatorNetworkOptInService","type":"address"},{"internalType":"address","name":"delegatorFactory","type":"address"},{"internalType":"uint64","name":"entityType","type":"uint64"}],"stateMutability":"nonpayable","type":"constructor"},{"inputs":[],"name":"AccessControlBadConfirmation","type":"error"},{"inputs":[{"internalType":"address","name":"account","type":"address"},{"internalType":"bytes32","name":"neededRole","type":"bytes32"}],"name":"AccessControlUnauthorizedAccount","type":"error"},{"inputs":[],"name":"AlreadySet","type":"error"},{"inputs":[],"name":"CheckpointUnorderedInsertion","type":"error"},{"inputs":[],"name":"DuplicateRoleHolder","type":"error"},{"inputs":[],"name":"ExceedsMaxNetworkLimit","type":"error"},{"inputs":[],"name":"InvalidInitialization","type":"error"},{"inputs":[],"name":"MissingRoleHolders","type":"error"},{"inputs":[],"name":"NotInitializing","type":"error"},{"inputs":[],"name":"NotNetwork","type":"error"},{"inputs":[],"name":"NotSlasher","type":"error"},{"inputs":[],"name":"NotVault","type":"error"},{"inputs":[{"internalType":"uint8","name":"bits","type":"uint8"},{"internalType":"uint256","name":"value","type":"uint256"}],"name":"SafeCastOverflowedUintDowncast","type":"error"},{"inputs":[],"name":"ZeroAddressRoleHolder","type":"error"},{"anonymous":false,"inputs":[{"indexed":false,"internalType":"uint64","name":"version","type":"uint64"}],"name":"Initialized","type":"event"},{"anonymous":false,"inputs":[{"indexed":true,"internalType":"bytes32","name":"subnetwork","type":"bytes32"},{"indexed":true,"internalType":"address","name":"operator","type":"address"},{"indexed":false,"internalType":"uint256","name":"slashedAmount","type":"uint256"}],"name":"OnSlash","type":"event"},{"anonymous":false,"inputs":[{"indexed":true,"internalType":"bytes32","name":"role","type":"bytes32"},{"indexed":true,"internalType":"bytes32","name":"previousAdminRole","type":"bytes32"},{"indexed":true,"internalType":"bytes32","name":"newAdminRole","type":"bytes32"}],"name":"RoleAdminChanged","type":"event"},{"anonymous":false,"inputs":[{"indexed":true,"internalType":"bytes32","name":"role","type":"bytes32"},{"indexed":true,"internalType":"address","name":"account","type":"address"},{"indexed":true,"internalType":"address","name":"sender","type":"address"}],"name":"RoleGranted","type":"event"},{"anonymous":false,"inputs":[{"indexed":true,"internalType":"bytes32","name":"role","type":"bytes32"},{"indexed":true,"internalType":"address","name":"account","type":"address"},{"indexed":true,"internalType":"address","name":"sender","type":"address"}],"name":"RoleRevoked","type":"event"},{"anonymous":false,"inputs":[{"indexed":true,"internalType":"address","name":"hook","type":"address"}],"name":"SetHook","type":"event"},{"anonymous":false,"inputs":[{"indexed":true,"internalType":"bytes32","name":"subnetwork","type":"bytes32"},{"indexed":false,"internalType":"uint256","name":"amount","type":"uint256"}],"name":"SetMaxNetworkLimit","type":"event"},{"anonymous":false,"inputs":[{"indexed":true,"internalType":"bytes32","name":"subnetwork","type":"bytes32"},{"indexed":false,"internalType":"uint256","name":"amount","type":"uint256"}],"name":"SetNetworkLimit","type":"event"},{"anonymous":false,"inputs":[{"indexed":true,"internalType":"bytes32","name":"subnetwork","type":"bytes32"},{"indexed":true,"internalType":"address","name":"operator","type":"address"},{"indexed":false,"internalType":"uint256","name":"amount","type":"uint256"}],"name":"SetOperatorNetworkLimit","type":"event"},{"inputs":[],"name":"DEFAULT_ADMIN_ROLE","outputs":[{"internalType":"bytes32","name":"","type":"bytes32"}],"stateMutability":"view","type":"function"},{"inputs":[],"name":"FACTORY","outputs":[{"internalType":"address","name":"","type":"address"}],"stateMutability":"view","type":"function"},{"inputs":[],"name":"HOOK_SET_ROLE","outputs":[{"internalType":"bytes32","name":"","type":"bytes32"}],"stateMutability":"view","type":"function"},{"inputs":[],"name":"NETWORK_LIMIT_SET_ROLE","outputs":[{"internalType":"bytes32","name":"","type":"bytes32"}],"stateMutability":"view","type":"function"},{"inputs":[],"name":"NETWORK_REGISTRY","outputs":[{"internalType":"address","name":"","type":"address"}],"stateMutability":"view","type":"function"},{"inputs":[],"name":"OPERATOR_NETWORK_LIMIT_SET_ROLE","outputs":[{"internalType":"bytes32","name":"","type":"bytes32"}],"stateMutability":"view","type":"function"},{"inputs":[],"name":"OPERATOR_NETWORK_OPT_IN_SERVICE","outputs":[{"internalType":"address","name":"","type":"address"}],"stateMutability":"view","type":"function"},{"inputs":[],"name":"OPERATOR_VAULT_OPT_IN_SERVICE","outputs":[{"internalType":"address","name":"","type":"address"}],"stateMutability":"view","type":"function"},{"inputs":[],"name":"TYPE","outputs":[{"internalType":"uint64","name":"","type":"uint64"}],"stateMutability":"view","type":"function"},{"inputs":[],"name":"VAULT_FACTORY","outputs":[{"internalType":"address","name":"","type":"address"}],"stateMutability":"view","type":"function"},{"inputs":[],"name":"VERSION","outputs":[{"internalType":"uint64","name":"","type":"uint64"}],"stateMutability":"view","type":"function"},{"inputs":[{"internalType":"bytes32","name":"role","type":"bytes32"}],"name":"getRoleAdmin","outputs":[{"internalType":"bytes32","name":"","type":"bytes32"}],"stateMutability":"view","type":"function"},{"inputs":[{"internalType":"bytes32","name":"role","type":"bytes32"},{"internalType":"address","name":"account","type":"address"}],"name":"grantRole","outputs":[],"stateMutability":"nonpayable","type":"function"},{"inputs":[{"internalType":"bytes32","name":"role","type":"bytes32"},{"internalType":"address","name":"account","type":"address"}],"name":"hasRole","outputs":[{"internalType":"bool","name":"","type":"bool"}],"stateMutability":"view","type":"function"},{"inputs":[],"name":"hook","outputs":[{"internalType":"address","name":"","type":"address"}],"stateMutability":"view","type":"function"},{"inputs":[{"internalType":"bytes","name":"data","type":"bytes"}],"name":"initialize","outputs":[],"stateMutability":"nonpayable","type":"function"},{"inputs":[{"internalType":"bytes32","name":"subnetwork","type":"bytes32"}],"name":"maxNetworkLimit","outputs":[{"internalType":"uint256","name":"value","type":"uint256"}],"stateMutability":"view","type":"function"},{"inputs":[{"internalType":"bytes32","name":"subnetwork","type":"bytes32"}],"name":"networkLimit","outputs":[{"internalType":"uint256","name":"","type":"uint256"}],"stateMutability":"view","type":"function"},{"inputs":[{"internalType":"bytes32","name":"subnetwork","type":"bytes32"},{"internalType":"uint48","name":"timestamp","type":"uint48"},{"internalType":"bytes","name":"hint","type":"bytes"}],"name":"networkLimitAt","outputs":[{"internalType":"uint256","name":"","type":"uint256"}],"stateMutability":"view","type":"function"},{"inputs":[{"internalType":"bytes32","name":"subnetwork","type":"bytes32"},{"internalType":"address","name":"operator","type":"address"},{"internalType":"uint256","name":"slashedAmount","type":"uint256"},{"internalType":"uint48","name":"captureTimestamp","type":"uint48"},{"internalType":"bytes","name":"data","type":"bytes"}],"name":"onSlash","outputs":[],"stateMutability":"nonpayable","type":"function"},{"inputs":[{"internalType":"bytes32","name":"subnetwork","type":"bytes32"},{"internalType":"address","name":"operator","type":"address"}],"name":"operatorNetworkLimit","outputs":[{"internalType":"uint256","name":"","type":"uint256"}],"stateMutability":"view","type":"function"},{"inputs":[{"internalType":"bytes32","name":"subnetwork","type":"bytes32"},{"internalType":"address","name":"operator","type":"address"},{"internalType":"uint48","name":"timestamp","type":"uint48"},{"internalType":"bytes","name":"hint","type":"bytes"}],"name":"operatorNetworkLimitAt","outputs":[{"internalType":"uint256","name":"","type":"uint256"}],"stateMutability":"view","type":"function"},{"inputs":[{"internalType":"bytes32","name":"role","type":"bytes32"},{"internalType":"address","name":"callerConfirmation","type":"address"}],"name":"renounceRole","outputs":[],"stateMutability":"nonpayable","type":"function"},{"inputs":[{"internalType":"bytes32","name":"role","type":"bytes32"},{"internalType":"address","name":"account","type":"address"}],"name":"revokeRole","outputs":[],"stateMutability":"nonpayable","type":"function"},{"inputs":[{"internalType":"address","name":"hook_","type":"address"}],"name":"setHook","outputs":[],"stateMutability":"nonpayable","type":"function"},{"inputs":[{"internalType":"uint96","name":"identifier","type":"uint96"},{"internalType":"uint256","name":"amount","type":"uint256"}],"name":"setMaxNetworkLimit","outputs":[],"stateMutability":"nonpayable","type":"function"},{"inputs":[{"internalType":"bytes32","name":"subnetwork","type":"bytes32"},{"internalType":"uint256","name":"amount","type":"uint256"}],"name":"setNetworkLimit","outputs":[],"stateMutability":"nonpayable","type":"function"},{"inputs":[{"internalType":"bytes32","name":"subnetwork","type":"bytes32"},{"internalType":"address","name":"operator","type":"address"},{"internalType":"uint256","name":"amount","type":"uint256"}],"name":"setOperatorNetworkLimit","outputs":[],"stateMutability":"nonpayable","type":"function"},{"inputs":[{"internalType":"bytes32","name":"subnetwork","type":"bytes32"},{"internalType":"address","name":"operator","type":"address"}],"name":"stake","outputs":[{"internalType":"uint256","name":"","type":"uint256"}],"stateMutability":"view","type":"function"},{"inputs":[{"internalType":"bytes32","name":"subnetwork","type":"bytes32"},{"internalType":"address","name":"operator","type":"address"},{"internalType":"uint48","name":"timestamp","type":"uint48"},{"internalType":"bytes","name":"hints","type":"bytes"}],"name":"stakeAt","outputs":[{"internalType":"uint256","name":"","type":"uint256"}],"stateMutability":"view","type":"function"},{"inputs":[{"internalType":"address","name":"target","type":"address"},{"internalType":"bytes","name":"data","type":"bytes"}],"name":"staticDelegateCall","outputs":[],"stateMutability":"nonpayable","type":"function"},{"inputs":[{"internalType":"bytes4","name":"interfaceId","type":"bytes4"}],"name":"supportsInterface","outputs":[{"internalType":"bool","name":"","type":"bool"}],"stateMutability":"view","type":"function"},{"inputs":[],"name":"vault","outputs":[{"internalType":"address","name":"","type":"address"}],"stateMutability":"view","type":"function"}]',
        "veto_slasher": '[{"inputs":[{"internalType":"address","name":"vaultFactory","type":"address"},{"internalType":"address","name":"networkMiddlewareService","type":"address"},{"internalType":"address","name":"networkRegistry","type":"address"},{"internalType":"address","name":"slasherFactory","type":"address"},{"internalType":"uint64","name":"entityType","type":"uint64"}],"stateMutability":"nonpayable","type":"constructor"},{"inputs":[],"name":"CheckpointUnorderedInsertion","type":"error"},{"inputs":[],"name":"InsufficientSlash","type":"error"},{"inputs":[],"name":"InvalidCaptureTimestamp","type":"error"},{"inputs":[],"name":"InvalidInitialization","type":"error"},{"inputs":[],"name":"InvalidResolverSetEpochsDelay","type":"error"},{"inputs":[],"name":"InvalidVetoDuration","type":"error"},{"inputs":[],"name":"NotInitializing","type":"error"},{"inputs":[],"name":"NotNetwork","type":"error"},{"inputs":[],"name":"NotNetworkMiddleware","type":"error"},{"inputs":[],"name":"NotResolver","type":"error"},{"inputs":[],"name":"NotVault","type":"error"},{"inputs":[],"name":"OutdatedCaptureTimestamp","type":"error"},{"inputs":[{"internalType":"uint8","name":"bits","type":"uint8"},{"internalType":"uint256","name":"value","type":"uint256"}],"name":"SafeCastOverflowedUintDowncast","type":"error"},{"inputs":[],"name":"SlashPeriodEnded","type":"error"},{"inputs":[],"name":"SlashRequestCompleted","type":"error"},{"inputs":[],"name":"SlashRequestNotExist","type":"error"},{"inputs":[],"name":"VaultNotInitialized","type":"error"},{"inputs":[],"name":"VetoPeriodEnded","type":"error"},{"inputs":[],"name":"VetoPeriodNotEnded","type":"error"},{"anonymous":false,"inputs":[{"indexed":true,"internalType":"uint256","name":"slashIndex","type":"uint256"},{"indexed":false,"internalType":"uint256","name":"slashedAmount","type":"uint256"}],"name":"ExecuteSlash","type":"event"},{"anonymous":false,"inputs":[{"indexed":false,"internalType":"uint64","name":"version","type":"uint64"}],"name":"Initialized","type":"event"},{"anonymous":false,"inputs":[{"indexed":true,"internalType":"uint256","name":"slashIndex","type":"uint256"},{"indexed":true,"internalType":"bytes32","name":"subnetwork","type":"bytes32"},{"indexed":true,"internalType":"address","name":"operator","type":"address"},{"indexed":false,"internalType":"uint256","name":"slashAmount","type":"uint256"},{"indexed":false,"internalType":"uint48","name":"captureTimestamp","type":"uint48"},{"indexed":false,"internalType":"uint48","name":"vetoDeadline","type":"uint48"}],"name":"RequestSlash","type":"event"},{"anonymous":false,"inputs":[{"indexed":true,"internalType":"bytes32","name":"subnetwork","type":"bytes32"},{"indexed":false,"internalType":"address","name":"resolver","type":"address"}],"name":"SetResolver","type":"event"},{"anonymous":false,"inputs":[{"indexed":true,"internalType":"uint256","name":"slashIndex","type":"uint256"},{"indexed":true,"internalType":"address","name":"resolver","type":"address"}],"name":"VetoSlash","type":"event"},{"inputs":[],"name":"FACTORY","outputs":[{"internalType":"address","name":"","type":"address"}],"stateMutability":"view","type":"function"},{"inputs":[],"name":"NETWORK_MIDDLEWARE_SERVICE","outputs":[{"internalType":"address","name":"","type":"address"}],"stateMutability":"view","type":"function"},{"inputs":[],"name":"NETWORK_REGISTRY","outputs":[{"internalType":"address","name":"","type":"address"}],"stateMutability":"view","type":"function"},{"inputs":[],"name":"TYPE","outputs":[{"internalType":"uint64","name":"","type":"uint64"}],"stateMutability":"view","type":"function"},{"inputs":[],"name":"VAULT_FACTORY","outputs":[{"internalType":"address","name":"","type":"address"}],"stateMutability":"view","type":"function"},{"inputs":[{"internalType":"bytes32","name":"subnetwork","type":"bytes32"},{"internalType":"address","name":"operator","type":"address"}],"name":"cumulativeSlash","outputs":[{"internalType":"uint256","name":"","type":"uint256"}],"stateMutability":"view","type":"function"},{"inputs":[{"internalType":"bytes32","name":"subnetwork","type":"bytes32"},{"internalType":"address","name":"operator","type":"address"},{"internalType":"uint48","name":"timestamp","type":"uint48"},{"internalType":"bytes","name":"hint","type":"bytes"}],"name":"cumulativeSlashAt","outputs":[{"internalType":"uint256","name":"","type":"uint256"}],"stateMutability":"view","type":"function"},{"inputs":[{"internalType":"uint256","name":"slashIndex","type":"uint256"},{"internalType":"bytes","name":"hints","type":"bytes"}],"name":"executeSlash","outputs":[{"internalType":"uint256","name":"slashedAmount","type":"uint256"}],"stateMutability":"nonpayable","type":"function"},{"inputs":[{"internalType":"bytes","name":"data","type":"bytes"}],"name":"initialize","outputs":[],"stateMutability":"nonpayable","type":"function"},{"inputs":[{"internalType":"bytes32","name":"subnetwork","type":"bytes32"}],"name":"latestSlashedCaptureTimestamp","outputs":[{"internalType":"uint48","name":"value","type":"uint48"}],"stateMutability":"view","type":"function"},{"inputs":[{"internalType":"bytes32","name":"subnetwork","type":"bytes32"},{"internalType":"address","name":"operator","type":"address"},{"internalType":"uint256","name":"amount","type":"uint256"},{"internalType":"uint48","name":"captureTimestamp","type":"uint48"},{"internalType":"bytes","name":"hints","type":"bytes"}],"name":"requestSlash","outputs":[{"internalType":"uint256","name":"slashIndex","type":"uint256"}],"stateMutability":"nonpayable","type":"function"},{"inputs":[{"internalType":"bytes32","name":"subnetwork","type":"bytes32"},{"internalType":"bytes","name":"hint","type":"bytes"}],"name":"resolver","outputs":[{"internalType":"address","name":"","type":"address"}],"stateMutability":"view","type":"function"},{"inputs":[{"internalType":"bytes32","name":"subnetwork","type":"bytes32"},{"internalType":"uint48","name":"timestamp","type":"uint48"},{"internalType":"bytes","name":"hint","type":"bytes"}],"name":"resolverAt","outputs":[{"internalType":"address","name":"","type":"address"}],"stateMutability":"view","type":"function"},{"inputs":[],"name":"resolverSetEpochsDelay","outputs":[{"internalType":"uint256","name":"","type":"uint256"}],"stateMutability":"view","type":"function"},{"inputs":[{"internalType":"uint96","name":"identifier","type":"uint96"},{"internalType":"address","name":"resolver_","type":"address"},{"internalType":"bytes","name":"hints","type":"bytes"}],"name":"setResolver","outputs":[],"stateMutability":"nonpayable","type":"function"},{"inputs":[{"internalType":"uint256","name":"","type":"uint256"}],"name":"slashRequests","outputs":[{"internalType":"bytes32","name":"subnetwork","type":"bytes32"},{"internalType":"address","name":"operator","type":"address"},{"internalType":"uint256","name":"amount","type":"uint256"},{"internalType":"uint48","name":"captureTimestamp","type":"uint48"},{"internalType":"uint48","name":"vetoDeadline","type":"uint48"},{"internalType":"bool","name":"completed","type":"bool"}],"stateMutability":"view","type":"function"},{"inputs":[],"name":"slashRequestsLength","outputs":[{"internalType":"uint256","name":"","type":"uint256"}],"stateMutability":"view","type":"function"},{"inputs":[{"internalType":"bytes32","name":"subnetwork","type":"bytes32"},{"internalType":"address","name":"operator","type":"address"},{"internalType":"uint48","name":"captureTimestamp","type":"uint48"},{"internalType":"bytes","name":"hints","type":"bytes"}],"name":"slashableStake","outputs":[{"internalType":"uint256","name":"","type":"uint256"}],"stateMutability":"view","type":"function"},{"inputs":[{"internalType":"address","name":"target","type":"address"},{"internalType":"bytes","name":"data","type":"bytes"}],"name":"staticDelegateCall","outputs":[],"stateMutability":"nonpayable","type":"function"},{"inputs":[],"name":"vault","outputs":[{"internalType":"address","name":"","type":"address"}],"stateMutability":"view","type":"function"},{"inputs":[],"name":"vetoDuration","outputs":[{"internalType":"uint48","name":"","type":"uint48"}],"stateMutability":"view","type":"function"},{"inputs":[{"internalType":"uint256","name":"slashIndex","type":"uint256"},{"internalType":"bytes","name":"hints","type":"bytes"}],"name":"vetoSlash","outputs":[],"stateMutability":"nonpayable","type":"function"}]',
        "vault": '[{"inputs":[{"internalType":"address","name":"delegatorFactory","type":"address"},{"internalType":"address","name":"slasherFactory","type":"address"},{"internalType":"address","name":"vaultFactory","type":"address"}],"stateMutability":"nonpayable","type":"constructor"},{"inputs":[],"name":"AccessControlBadConfirmation","type":"error"},{"inputs":[{"internalType":"address","name":"account","type":"address"},{"internalType":"bytes32","name":"neededRole","type":"bytes32"}],"name":"AccessControlUnauthorizedAccount","type":"error"},{"inputs":[{"internalType":"address","name":"target","type":"address"}],"name":"AddressEmptyCode","type":"error"},{"inputs":[{"internalType":"address","name":"account","type":"address"}],"name":"AddressInsufficientBalance","type":"error"},{"inputs":[],"name":"AlreadyClaimed","type":"error"},{"inputs":[],"name":"AlreadyInitialized","type":"error"},{"inputs":[],"name":"AlreadySet","type":"error"},{"inputs":[],"name":"CheckpointUnorderedInsertion","type":"error"},{"inputs":[],"name":"FailedInnerCall","type":"error"},{"inputs":[],"name":"InsufficientClaim","type":"error"},{"inputs":[],"name":"InsufficientDeposit","type":"error"},{"inputs":[],"name":"InsufficientWithdrawal","type":"error"},{"inputs":[],"name":"InvalidAccount","type":"error"},{"inputs":[],"name":"InvalidCaptureEpoch","type":"error"},{"inputs":[],"name":"InvalidClaimer","type":"error"},{"inputs":[],"name":"InvalidCollateral","type":"error"},{"inputs":[],"name":"InvalidEpoch","type":"error"},{"inputs":[],"name":"InvalidEpochDuration","type":"error"},{"inputs":[],"name":"InvalidInitialVersion","type":"error"},{"inputs":[],"name":"InvalidInitialization","type":"error"},{"inputs":[],"name":"InvalidLengthEpochs","type":"error"},{"inputs":[],"name":"InvalidOnBehalfOf","type":"error"},{"inputs":[],"name":"InvalidRecipient","type":"error"},{"inputs":[],"name":"InvalidTimestamp","type":"error"},{"inputs":[],"name":"MathOverflowedMulDiv","type":"error"},{"inputs":[],"name":"MissingRoles","type":"error"},{"inputs":[],"name":"NoDepositWhitelist","type":"error"},{"inputs":[],"name":"NoPreviousEpoch","type":"error"},{"inputs":[],"name":"NotDelegator","type":"error"},{"inputs":[],"name":"NotFactory","type":"error"},{"inputs":[],"name":"NotInitializing","type":"error"},{"inputs":[],"name":"NotSlasher","type":"error"},{"inputs":[],"name":"NotWhitelistedDepositor","type":"error"},{"inputs":[{"internalType":"address","name":"owner","type":"address"}],"name":"OwnableInvalidOwner","type":"error"},{"inputs":[{"internalType":"address","name":"account","type":"address"}],"name":"OwnableUnauthorizedAccount","type":"error"},{"inputs":[],"name":"ReentrancyGuardReentrantCall","type":"error"},{"inputs":[{"internalType":"uint8","name":"bits","type":"uint8"},{"internalType":"uint256","name":"value","type":"uint256"}],"name":"SafeCastOverflowedUintDowncast","type":"error"},{"inputs":[{"internalType":"address","name":"token","type":"address"}],"name":"SafeERC20FailedOperation","type":"error"},{"inputs":[],"name":"TooMuchWithdraw","type":"error"},{"anonymous":false,"inputs":[{"indexed":true,"internalType":"address","name":"claimer","type":"address"},{"indexed":true,"internalType":"address","name":"recipient","type":"address"},{"indexed":false,"internalType":"uint256","name":"epoch","type":"uint256"},{"indexed":false,"internalType":"uint256","name":"amount","type":"uint256"}],"name":"Claim","type":"event"},{"anonymous":false,"inputs":[{"indexed":true,"internalType":"address","name":"claimer","type":"address"},{"indexed":true,"internalType":"address","name":"recipient","type":"address"},{"indexed":false,"internalType":"uint256[]","name":"epochs","type":"uint256[]"},{"indexed":false,"internalType":"uint256","name":"amount","type":"uint256"}],"name":"ClaimBatch","type":"event"},{"anonymous":false,"inputs":[{"indexed":true,"internalType":"address","name":"depositor","type":"address"},{"indexed":true,"internalType":"address","name":"onBehalfOf","type":"address"},{"indexed":false,"internalType":"uint256","name":"amount","type":"uint256"},{"indexed":false,"internalType":"uint256","name":"shares","type":"uint256"}],"name":"Deposit","type":"event"},{"anonymous":false,"inputs":[{"indexed":false,"internalType":"uint64","name":"version","type":"uint64"}],"name":"Initialized","type":"event"},{"anonymous":false,"inputs":[{"indexed":true,"internalType":"address","name":"slasher","type":"address"},{"indexed":false,"internalType":"uint256","name":"slashedAmount","type":"uint256"}],"name":"OnSlash","type":"event"},{"anonymous":false,"inputs":[{"indexed":true,"internalType":"address","name":"previousOwner","type":"address"},{"indexed":true,"internalType":"address","name":"newOwner","type":"address"}],"name":"OwnershipTransferred","type":"event"},{"anonymous":false,"inputs":[{"indexed":true,"internalType":"bytes32","name":"role","type":"bytes32"},{"indexed":true,"internalType":"bytes32","name":"previousAdminRole","type":"bytes32"},{"indexed":true,"internalType":"bytes32","name":"newAdminRole","type":"bytes32"}],"name":"RoleAdminChanged","type":"event"},{"anonymous":false,"inputs":[{"indexed":true,"internalType":"bytes32","name":"role","type":"bytes32"},{"indexed":true,"internalType":"address","name":"account","type":"address"},{"indexed":true,"internalType":"address","name":"sender","type":"address"}],"name":"RoleGranted","type":"event"},{"anonymous":false,"inputs":[{"indexed":true,"internalType":"bytes32","name":"role","type":"bytes32"},{"indexed":true,"internalType":"address","name":"account","type":"address"},{"indexed":true,"internalType":"address","name":"sender","type":"address"}],"name":"RoleRevoked","type":"event"},{"anonymous":false,"inputs":[{"indexed":false,"internalType":"bool","name":"depositWhitelist","type":"bool"}],"name":"SetDepositWhitelist","type":"event"},{"anonymous":false,"inputs":[{"indexed":true,"internalType":"address","name":"account","type":"address"},{"indexed":false,"internalType":"bool","name":"status","type":"bool"}],"name":"SetDepositorWhitelistStatus","type":"event"},{"anonymous":false,"inputs":[{"indexed":true,"internalType":"address","name":"withdrawer","type":"address"},{"indexed":true,"internalType":"address","name":"claimer","type":"address"},{"indexed":false,"internalType":"uint256","name":"amount","type":"uint256"},{"indexed":false,"internalType":"uint256","name":"burnedShares","type":"uint256"},{"indexed":false,"internalType":"uint256","name":"mintedShares","type":"uint256"}],"name":"Withdraw","type":"event"},{"inputs":[],"name":"DEFAULT_ADMIN_ROLE","outputs":[{"internalType":"bytes32","name":"","type":"bytes32"}],"stateMutability":"view","type":"function"},{"inputs":[],"name":"DELEGATOR_FACTORY","outputs":[{"internalType":"address","name":"","type":"address"}],"stateMutability":"view","type":"function"},{"inputs":[],"name":"DEPOSITOR_WHITELIST_ROLE","outputs":[{"internalType":"bytes32","name":"","type":"bytes32"}],"stateMutability":"view","type":"function"},{"inputs":[],"name":"DEPOSIT_WHITELIST_SET_ROLE","outputs":[{"internalType":"bytes32","name":"","type":"bytes32"}],"stateMutability":"view","type":"function"},{"inputs":[],"name":"FACTORY","outputs":[{"internalType":"address","name":"","type":"address"}],"stateMutability":"view","type":"function"},{"inputs":[],"name":"SLASHER_FACTORY","outputs":[{"internalType":"address","name":"","type":"address"}],"stateMutability":"view","type":"function"},{"inputs":[{"internalType":"address","name":"account","type":"address"}],"name":"activeBalanceOf","outputs":[{"internalType":"uint256","name":"","type":"uint256"}],"stateMutability":"view","type":"function"},{"inputs":[{"internalType":"address","name":"account","type":"address"},{"internalType":"uint48","name":"timestamp","type":"uint48"},{"internalType":"bytes","name":"hints","type":"bytes"}],"name":"activeBalanceOfAt","outputs":[{"internalType":"uint256","name":"","type":"uint256"}],"stateMutability":"view","type":"function"},{"inputs":[],"name":"activeShares","outputs":[{"internalType":"uint256","name":"","type":"uint256"}],"stateMutability":"view","type":"function"},{"inputs":[{"internalType":"uint48","name":"timestamp","type":"uint48"},{"internalType":"bytes","name":"hint","type":"bytes"}],"name":"activeSharesAt","outputs":[{"internalType":"uint256","name":"","type":"uint256"}],"stateMutability":"view","type":"function"},{"inputs":[{"internalType":"address","name":"account","type":"address"}],"name":"activeSharesOf","outputs":[{"internalType":"uint256","name":"","type":"uint256"}],"stateMutability":"view","type":"function"},{"inputs":[{"internalType":"address","name":"account","type":"address"},{"internalType":"uint48","name":"timestamp","type":"uint48"},{"internalType":"bytes","name":"hint","type":"bytes"}],"name":"activeSharesOfAt","outputs":[{"internalType":"uint256","name":"","type":"uint256"}],"stateMutability":"view","type":"function"},{"inputs":[],"name":"activeStake","outputs":[{"internalType":"uint256","name":"","type":"uint256"}],"stateMutability":"view","type":"function"},{"inputs":[{"internalType":"uint48","name":"timestamp","type":"uint48"},{"internalType":"bytes","name":"hint","type":"bytes"}],"name":"activeStakeAt","outputs":[{"internalType":"uint256","name":"","type":"uint256"}],"stateMutability":"view","type":"function"},{"inputs":[{"internalType":"address","name":"account","type":"address"}],"name":"balanceOf","outputs":[{"internalType":"uint256","name":"","type":"uint256"}],"stateMutability":"view","type":"function"},{"inputs":[],"name":"burner","outputs":[{"internalType":"address","name":"","type":"address"}],"stateMutability":"view","type":"function"},{"inputs":[{"internalType":"address","name":"recipient","type":"address"},{"internalType":"uint256","name":"epoch","type":"uint256"}],"name":"claim","outputs":[{"internalType":"uint256","name":"amount","type":"uint256"}],"stateMutability":"nonpayable","type":"function"},{"inputs":[{"internalType":"address","name":"recipient","type":"address"},{"internalType":"uint256[]","name":"epochs","type":"uint256[]"}],"name":"claimBatch","outputs":[{"internalType":"uint256","name":"amount","type":"uint256"}],"stateMutability":"nonpayable","type":"function"},{"inputs":[],"name":"collateral","outputs":[{"internalType":"address","name":"","type":"address"}],"stateMutability":"view","type":"function"},{"inputs":[],"name":"currentEpoch","outputs":[{"internalType":"uint256","name":"","type":"uint256"}],"stateMutability":"view","type":"function"},{"inputs":[],"name":"currentEpochStart","outputs":[{"internalType":"uint48","name":"","type":"uint48"}],"stateMutability":"view","type":"function"},{"inputs":[],"name":"delegator","outputs":[{"internalType":"address","name":"","type":"address"}],"stateMutability":"view","type":"function"},{"inputs":[{"internalType":"address","name":"onBehalfOf","type":"address"},{"internalType":"uint256","name":"amount","type":"uint256"}],"name":"deposit","outputs":[{"internalType":"uint256","name":"depositedAmount","type":"uint256"},{"internalType":"uint256","name":"mintedShares","type":"uint256"}],"stateMutability":"nonpayable","type":"function"},{"inputs":[],"name":"depositWhitelist","outputs":[{"internalType":"bool","name":"","type":"bool"}],"stateMutability":"view","type":"function"},{"inputs":[{"internalType":"uint48","name":"timestamp","type":"uint48"}],"name":"epochAt","outputs":[{"internalType":"uint256","name":"","type":"uint256"}],"stateMutability":"view","type":"function"},{"inputs":[],"name":"epochDuration","outputs":[{"internalType":"uint48","name":"","type":"uint48"}],"stateMutability":"view","type":"function"},{"inputs":[],"name":"epochDurationInit","outputs":[{"internalType":"uint48","name":"","type":"uint48"}],"stateMutability":"view","type":"function"},{"inputs":[{"internalType":"bytes32","name":"role","type":"bytes32"}],"name":"getRoleAdmin","outputs":[{"internalType":"bytes32","name":"","type":"bytes32"}],"stateMutability":"view","type":"function"},{"inputs":[{"internalType":"bytes32","name":"role","type":"bytes32"},{"internalType":"address","name":"account","type":"address"}],"name":"grantRole","outputs":[],"stateMutability":"nonpayable","type":"function"},{"inputs":[{"internalType":"bytes32","name":"role","type":"bytes32"},{"internalType":"address","name":"account","type":"address"}],"name":"hasRole","outputs":[{"internalType":"bool","name":"","type":"bool"}],"stateMutability":"view","type":"function"},{"inputs":[{"internalType":"uint64","name":"initialVersion","type":"uint64"},{"internalType":"address","name":"owner_","type":"address"},{"internalType":"bytes","name":"data","type":"bytes"}],"name":"initialize","outputs":[],"stateMutability":"nonpayable","type":"function"},{"inputs":[{"internalType":"address","name":"account","type":"address"}],"name":"isDepositorWhitelisted","outputs":[{"internalType":"bool","name":"value","type":"bool"}],"stateMutability":"view","type":"function"},{"inputs":[{"internalType":"uint256","name":"epoch","type":"uint256"},{"internalType":"address","name":"account","type":"address"}],"name":"isWithdrawalsClaimed","outputs":[{"internalType":"bool","name":"value","type":"bool"}],"stateMutability":"view","type":"function"},{"inputs":[{"internalType":"uint64","name":"newVersion","type":"uint64"},{"internalType":"bytes","name":"data","type":"bytes"}],"name":"migrate","outputs":[],"stateMutability":"nonpayable","type":"function"},{"inputs":[],"name":"nextEpochStart","outputs":[{"internalType":"uint48","name":"","type":"uint48"}],"stateMutability":"view","type":"function"},{"inputs":[{"internalType":"uint256","name":"slashedAmount","type":"uint256"},{"internalType":"uint48","name":"captureTimestamp","type":"uint48"}],"name":"onSlash","outputs":[],"stateMutability":"nonpayable","type":"function"},{"inputs":[],"name":"owner","outputs":[{"internalType":"address","name":"","type":"address"}],"stateMutability":"view","type":"function"},{"inputs":[],"name":"previousEpochStart","outputs":[{"internalType":"uint48","name":"","type":"uint48"}],"stateMutability":"view","type":"function"},{"inputs":[],"name":"renounceOwnership","outputs":[],"stateMutability":"nonpayable","type":"function"},{"inputs":[{"internalType":"bytes32","name":"role","type":"bytes32"},{"internalType":"address","name":"callerConfirmation","type":"address"}],"name":"renounceRole","outputs":[],"stateMutability":"nonpayable","type":"function"},{"inputs":[{"internalType":"bytes32","name":"role","type":"bytes32"},{"internalType":"address","name":"account","type":"address"}],"name":"revokeRole","outputs":[],"stateMutability":"nonpayable","type":"function"},{"inputs":[{"internalType":"bool","name":"status","type":"bool"}],"name":"setDepositWhitelist","outputs":[],"stateMutability":"nonpayable","type":"function"},{"inputs":[{"internalType":"address","name":"account","type":"address"},{"internalType":"bool","name":"status","type":"bool"}],"name":"setDepositorWhitelistStatus","outputs":[],"stateMutability":"nonpayable","type":"function"},{"inputs":[],"name":"slasher","outputs":[{"internalType":"address","name":"","type":"address"}],"stateMutability":"view","type":"function"},{"inputs":[{"internalType":"address","name":"target","type":"address"},{"internalType":"bytes","name":"data","type":"bytes"}],"name":"staticDelegateCall","outputs":[],"stateMutability":"nonpayable","type":"function"},{"inputs":[{"internalType":"bytes4","name":"interfaceId","type":"bytes4"}],"name":"supportsInterface","outputs":[{"internalType":"bool","name":"","type":"bool"}],"stateMutability":"view","type":"function"},{"inputs":[],"name":"totalStake","outputs":[{"internalType":"uint256","name":"","type":"uint256"}],"stateMutability":"view","type":"function"},{"inputs":[{"internalType":"address","name":"newOwner","type":"address"}],"name":"transferOwnership","outputs":[],"stateMutability":"nonpayable","type":"function"},{"inputs":[],"name":"version","outputs":[{"internalType":"uint64","name":"","type":"uint64"}],"stateMutability":"view","type":"function"},{"inputs":[{"internalType":"address","name":"claimer","type":"address"},{"internalType":"uint256","name":"amount","type":"uint256"}],"name":"withdraw","outputs":[{"internalType":"uint256","name":"burnedShares","type":"uint256"},{"internalType":"uint256","name":"mintedShares","type":"uint256"}],"stateMutability":"nonpayable","type":"function"},{"inputs":[{"internalType":"uint256","name":"epoch","type":"uint256"}],"name":"withdrawalShares","outputs":[{"internalType":"uint256","name":"amount","type":"uint256"}],"stateMutability":"view","type":"function"},{"inputs":[{"internalType":"uint256","name":"epoch","type":"uint256"},{"internalType":"address","name":"account","type":"address"}],"name":"withdrawalSharesOf","outputs":[{"internalType":"uint256","name":"amount","type":"uint256"}],"stateMutability":"view","type":"function"},{"inputs":[{"internalType":"uint256","name":"epoch","type":"uint256"}],"name":"withdrawals","outputs":[{"internalType":"uint256","name":"amount","type":"uint256"}],"stateMutability":"view","type":"function"},{"inputs":[{"internalType":"uint256","name":"epoch","type":"uint256"},{"internalType":"address","name":"account","type":"address"}],"name":"withdrawalsOf","outputs":[{"internalType":"uint256","name":"","type":"uint256"}],"stateMutability":"view","type":"function"}]',
    }

    ADDRESSES = {
        "holesky": {
            "op_registry": "0x6F75a4ffF97326A00e52662d82EA4FdE86a2C548",
            "net_registry": "0x7d03b7343BF8d5cEC7C0C27ecE084a20113D15C9",
            "op_vault_opt_in": "0x95CC0a052ae33941877c9619835A233D21D57351",
            "op_net_opt_in": "0x58973d16FFA900D11fC22e5e2B6840d9f7e13401",
            "middleware_service": "0x0F7E58Cc4eA615E8B8BEB080dF8B8FDB63C21496",
            "vault_factory": "0x407A039D94948484D356eFB765b3c74382A050B4",
        },
        "sepolia": {
            "op_registry": "0x6F75a4ffF97326A00e52662d82EA4FdE86a2C548",
            "net_registry": "0x7d03b7343BF8d5cEC7C0C27ecE084a20113D15C9",
            "op_vault_opt_in": "0x95CC0a052ae33941877c9619835A233D21D57351",
            "op_net_opt_in": "0x58973d16FFA900D11fC22e5e2B6840d9f7e13401",
            "middleware_service": "0x62a1ddfD86b4c1636759d9286D3A0EC722D086e3",
            "vault_factory": "0x407A039D94948484D356eFB765b3c74382A050B4",
        },
        "mainnet": {
            "op_registry": "0x0000000000000000000000000000000000000000",
            "net_registry": "0x0000000000000000000000000000000000000000",
            "op_vault_opt_in": "0x0000000000000000000000000000000000000000",
            "op_net_opt_in": "0x0000000000000000000000000000000000000000",
            "middleware_service": "0x0000000000000000000000000000000000000000",
            "vault_factory": "0x0000000000000000000000000000000000000000",
        },
    }

    DELEGATOR_TYPES_ENTITIES = {
        0: "network_restake_delegator",
        1: "full_restake_delegator",
    }

    DELEGATOR_TYPES_NAMES = {
        0: "NetworkRestake",
        1: "FullRestake",
    }

    SLASHER_TYPES_NAMES = {
        -1: "NonSlashable",
        0: "InstantSlasher",
        1: "VetoSlasher",
    }

    def __init__(self, chain, provider):
        self.chain = chain
        self.provider = provider if provider else self.PROVIDERS[self.chain]
        self.w3 = Web3(Web3.HTTPProvider(self.provider))

        if self.w3.eth.chain_id != self.CHAIN_IDS[self.chain]:
            raise ValueError(
                f"Mismatch between specified chain ID ({self.CHAIN_IDS[self.chain]}) and provider's chain ID ({self.w3.eth.chain_id})"
            )

        self.addresses = {
            key: self.normalize_address(address)
            for key, address in self.ADDRESSES[self.chain].items()
        }
        self.contracts = {}
        self._cache = {"token_meta": {}}
        self.init_contracts()

        print(f"Connected to chain ID {self.w3.eth.chain_id}")

    def init_contracts(self):
        for name, address in self.addresses.items():
            self.contracts[name] = self.w3.eth.contract(
                address=address, abi=self.ABIS[name]
            )

    def normalize_address(self, address):
        return Web3.to_checksum_address(address)

    def get_token_meta(self, token):
        token = self.normalize_address(token)

        if token in self._cache["token_meta"]:
            return self._cache["token_meta"][token]
        w3_multicall = W3Multicall(self.w3)
        w3_multicall.add(W3Multicall.Call(token, "symbol()(string)"))
        w3_multicall.add(W3Multicall.Call(token, "decimals()(uint8)"))
        res = w3_multicall.call()
        if not res[0] or not res[1]:
            meta = {"symbol": "Unknown", "decimals": 0}
        else:
            meta = {"symbol": res[0], "decimals": int(res[1])}
        self._cache["token_meta"][token] = meta
        return meta

    def get_middleware(self, net):
        net = self.normalize_address(net)
        return self.normalize_address(
            (self.contracts["middleware_service"].functions.middleware(net).call())
        )

    def get_collateral(self, vault_address):
        vault_address = self.normalize_address(vault_address)
        return self.normalize_address(
            self.get_data("vault", vault_address, "collateral")
        )

    def get_delegator(self, vault_address):
        vault_address = self.normalize_address(vault_address)
        return self.normalize_address(
            self.get_data("vault", vault_address, "delegator")
        )

    def get_slasher(self, vault_address):
        vault_address = self.normalize_address(vault_address)
        return self.normalize_address(self.get_data("vault", vault_address, "slasher"))

    def get_nets(self):
        total_entities = self.contracts["net_registry"].functions.totalEntities().call()
        w3_multicall = W3Multicall(self.w3)
        for i in range(total_entities):
            w3_multicall.add(
                W3Multicall.Call(
                    self.addresses["net_registry"], "entity(uint256)(address)", i
                )
            )
        nets = w3_multicall.call()
        nets = [self.normalize_address(net) for net in nets]
        w3_multicall = W3Multicall(self.w3)
        for net in nets:
            w3_multicall.add(
                W3Multicall.Call(
                    self.addresses["middleware_service"],
                    "middleware(address)(address)",
                    net,
                )
            )
        middlewares = w3_multicall.call()
        middlewares = [self.normalize_address(middleware) for middleware in middlewares]
        return [
            {"net": net, "middleware": middleware}
            for net, middleware in zip(nets, middlewares)
        ]

    def get_ops(self):
        total_entities = self.contracts["op_registry"].functions.totalEntities().call()
        w3_multicall = W3Multicall(self.w3)
        for i in range(total_entities):
            w3_multicall.add(
                W3Multicall.Call(
                    self.addresses["op_registry"], "entity(uint256)(address)", i
                )
            )
        ops = w3_multicall.call()
        return [self.normalize_address(op) for op in ops]

    def get_op_nets(self, operator):
        operator = self.normalize_address(operator)
        nets = self.get_nets()
        w3_multicall = W3Multicall(self.w3)
        for net in nets:
            w3_multicall.add(
                W3Multicall.Call(
                    self.addresses["op_net_opt_in"],
                    "isOptedIn(address,address)(bool)",
                    [operator, net["net"]],
                )
            )
        optins = w3_multicall.call()
        return [net for net, opted_in in zip(nets, optins) if opted_in]

    def get_net_ops(self, net):
        net = self.normalize_address(net)
        ops = self.get_ops()
        w3_multicall = W3Multicall(self.w3)
        for op in ops:
            w3_multicall.add(
                W3Multicall.Call(
                    self.addresses["op_net_opt_in"],
                    "isOptedIn(address,address)(bool)",
                    [op, net],
                )
            )
        optins = w3_multicall.call()
        return [op for op, opted_in in zip(ops, optins) if opted_in]

    def get_vaults(self):
        total_entities = (
            self.contracts["vault_factory"].functions.totalEntities().call()
        )
        w3_multicall = W3Multicall(self.w3)
        for i in range(total_entities):
            w3_multicall.add(
                W3Multicall.Call(
                    self.addresses["vault_factory"], "entity(uint256)(address)", i
                )
            )
        vaults = w3_multicall.call()
        vaults = [self.normalize_address(vault) for vault in vaults]
        w3_multicall = W3Multicall(self.w3)
        for vault in vaults:
            w3_multicall.add(W3Multicall.Call(vault, "collateral()(address)"))
            w3_multicall.add(W3Multicall.Call(vault, "delegator()(address)"))
            w3_multicall.add(W3Multicall.Call(vault, "slasher()(address)"))
        collaterals = w3_multicall.call()
        results = []
        for i, vault in enumerate(vaults):
            results.append(
                {
                    "vault": vault,
                    "collateral": self.normalize_address(collaterals[3 * i]),
                    "delegator": self.normalize_address(collaterals[3 * i + 1]),
                    "slasher": self.normalize_address(collaterals[3 * i + 2]),
                    "delegator_type": -1,
                    "slasher_type": -1,
                }
            )
        # Get types
        w3_multicall = W3Multicall(self.w3)
        rev_result_idxs = []
        for idx, vault_info in enumerate(results):
            w3_multicall.add(
                W3Multicall.Call(vault_info["delegator"], "TYPE()(uint64)")
            )
            rev_result_idxs.append((idx, "delegator"))
            if vault_info["slasher"] != "0x0000000000000000000000000000000000000000":
                w3_multicall.add(
                    W3Multicall.Call(vault_info["slasher"], "TYPE()(uint64)")
                )
                rev_result_idxs.append((idx, "slasher"))
        types = w3_multicall.call()
        for (idx, role), type_value in zip(rev_result_idxs, types):
            if role == "delegator":
                results[idx]["delegator_type"] = type_value
            elif role == "slasher":
                results[idx]["slasher_type"] = type_value
        return results

    def get_net_vaults(self, net):
        """Fetch all vaults in a given network."""
        net = self.normalize_address(net)
        vaults = self.get_vaults()
        w3_multicall = W3Multicall(self.w3)
        for vault in vaults:
            w3_multicall.add(
                W3Multicall.Call(
                    vault["delegator"],
                    "networkLimit(bytes32)(uint256)",
                    bytes.fromhex(net[2:]),  # TODO: fix subnets
                )
            )

        limits = w3_multicall.call()
        results = []
        for i, limit in enumerate(limits):
            if limit and limit > 0:
                vaults[i]["limit"] = limit
                results.append(vaults[i])

        return results

    def get_net_ops_vaults(self, net):
        """Fetch the stakes of all operators in a given network."""
        net = self.normalize_address(net)
        vaults = self.get_net_vaults(net)
        ops = self.get_net_ops(net)

        w3_multicall = W3Multicall(self.w3)
        for op in ops:
            for vault in vaults:
                w3_multicall.add(
                    W3Multicall.Call(
                        vault["delegator"],
                        "stake(bytes32,address)(uint256)",
                        [bytes.fromhex(net[2:]), op],  # TODO: fix subnets
                    )
                )

        stakes = w3_multicall.call()
        results = [{"op": op, "vaults": []} for op in ops]
        i = 0
        for op_idx in range(len(ops)):
            for vault in vaults:
                if stakes[i] > 0:
                    vault["stake"] = stakes[i]
                    results[op_idx]["vaults"].append(vault)
                i += 1

        return results

    def get_op_nets_vaults(self, op):
        """Fetch stakes of an operator in all networks."""
        op = self.normalize_address(op)
        nets = self.get_op_nets(op)  # Fetch networks where the operator is opted in

        w3_multicall = W3Multicall(self.w3)
        net_vaults = {}
        for net in nets:
            # Get vaults in each network
            net_vaults[net["net"]] = self.get_net_vaults(net["net"])
            for vault in net_vaults[net["net"]]:
                # Add multicalls to fetch stakes of the operator in each vault
                w3_multicall.add(
                    W3Multicall.Call(
                        vault["delegator"],
                        "stake(bytes32,address)(uint256)",
                        [bytes.fromhex(net["net"][2:]), op],  # TODO: fix subnets
                    )
                )

        stakes = w3_multicall.call()
        results = [{"net": net["net"], "vaults": []} for net in nets]
        i = 0
        for net_idx in range(len(nets)):
            for vault in net_vaults[nets[net_idx]["net"]]:
                if stakes[i] > 0:
                    vault["stake"] = stakes[i]
                    results[net_idx]["vaults"].append(vault)
                i += 1

        return results

    def get_vault_ops(self, vault):
        """Get all operators that are opted into a given vault."""
        vault = self.normalize_address(vault)
        ops = self.get_ops()
        w3_multicall = W3Multicall(self.w3)

        for op in ops:
            w3_multicall.add(
                W3Multicall.Call(
                    self.addresses["op_vault_opt_in"],
                    "isOptedIn(address,address)(bool)",
                    [op, vault],
                )
            )

        optins = w3_multicall.call()
        return [op for op, opted_in in zip(ops, optins) if opted_in]

    def get_vault_nets(self, vault):
        """Get all networks associated with a given vault."""
        vault = self.normalize_address(vault)
        nets = self.get_nets()
        delegator = self.get_delegator(vault)

        w3_multicall = W3Multicall(self.w3)
        for net in nets:
            w3_multicall.add(
                W3Multicall.Call(
                    delegator,
                    "maxNetworkLimit(bytes32)(uint256)",
                    bytes.fromhex(net["net"][2:]),  # TODO: fix subnets
                )
            )

        net_associations = w3_multicall.call()

        return [
            {
                "net": net["net"],
                "limit": associated,
            }
            for net, associated in zip(nets, net_associations)
            if associated > 0
        ]

    def get_vault_nets_ops(self, vault):
        """Get all operators opted into the vault and their associated networks."""
        vault = self.normalize_address(vault)
        vault_ops = self.get_vault_ops(vault)
        vault_nets = self.get_vault_nets(vault)

        results = {}
        for net in vault_nets:
            w3_multicall = W3Multicall(self.w3)
            for op in vault_ops:
                w3_multicall.add(
                    W3Multicall.Call(
                        self.addresses["op_net_opt_in"],
                        "isOptedIn(address,address)(bool)",
                        [op, net["net"]],
                    )
                )
            results[net["net"]] = [
                op for op, opted_in in zip(vault_ops, w3_multicall.call()) if opted_in
            ]

        return results

    def get_op_opted_in_vault(self, operator, vault):
        """Check if an operator is opted into a vault."""
        operator = self.normalize_address(operator)
        vault = self.normalize_address(vault)
        return (
            self.contracts["op_vault_opt_in"]
            .functions.isOptedIn(operator, vault)
            .call()
        )

    def get_op_opted_in_net(self, operator, net):
        """Check if an operator is opted into a network."""
        operator = self.normalize_address(operator)
        net = self.normalize_address(net)
        return self.contracts["op_net_opt_in"].functions.isOptedIn(operator, net).call()

    def get_resolver_set_epoch_delay(self, slasher_address):
        slasher_address = self.normalize_address(slasher_address)
        return self.get_data("veto_slasher", slasher_address, "resolverSetEpochsDelay")

    def get_resolver(self, slasher_address, subnetwork):
        slasher_address = self.normalize_address(slasher_address)
        return self.normalize_address(
            self.get_data("veto_slasher", slasher_address, "resolver", subnetwork, "0x")
        )

    def get_pending_resolver(self, slasher_address, subnetwork):
        slasher_address = self.normalize_address(slasher_address)
        timestamp = 2**48 - 1
        return self.normalize_address(
            self.get_data(
                "veto_slasher",
                slasher_address,
                "resolverAt",
                subnetwork,
                timestamp,
                "0x",
            )
        )

    def get_entity_type(self, entity_address):
        entity_address = self.normalize_address(entity_address)
        return self.get_data("entity", entity_address, "TYPE")

    def get_vault_epoch_duration(self, vault_address):
        vault_address = self.normalize_address(vault_address)
        return self.get_data("vault", vault_address, "epochDuration")

    def get_vault_current_epoch_start(self, vault_address):
        vault_address = self.normalize_address(vault_address)
        return self.get_data("vault", vault_address, "currentEpochStart")

    def get_network_limit(self, delegator_address, subnetwork):
        delegator_address = self.normalize_address(delegator_address)
        return self.get_data(
            "full_restake_delegator", delegator_address, "networkLimit", subnetwork
        )

    def get_operator_network_limit(
        self, delegator_address, subnetwork, operator_address
    ):
        delegator_address = self.normalize_address(delegator_address)
        operator_address = self.normalize_address(operator_address)
        return self.get_data(
            "full_restake_delegator",
            delegator_address,
            "operatorNetworkLimit",
            subnetwork,
            operator_address,
        )

    def get_operator_network_shares(
        self, delegator_address, subnetwork, operator_address
    ):
        delegator_address = self.normalize_address(delegator_address)
        operator_address = self.normalize_address(operator_address)
        return self.get_data(
            "network_restake_delegator",
            delegator_address,
            "operatorNetworkShares",
            subnetwork,
            operator_address,
        )

    def get_total_operator_network_shares(self, delegator_address, subnetwork):
        delegator_address = self.normalize_address(delegator_address)
        return self.get_data(
            "network_restake_delegator",
            delegator_address,
            "totalOperatorNetworkShares",
            subnetwork,
        )

    def get_stake(self, vault_address, subnetwork, operator_address):
        vault_address = self.normalize_address(vault_address)
        operator_address = self.normalize_address(operator_address)

        delegator_address = self.get_delegator(vault_address)

        return self.get_data(
            "delegator", delegator_address, "stake", subnetwork, operator_address
        )

    def get_operator_network_opt_in_signature(
        self, private_key, ledger, ledger_address, where, duration
    ):
        where = self.normalize_address(where)
        who = self.get_address(private_key, ledger, ledger_address)
        entity = "op_net_opt_in"
        nonce = self.get_data(entity, self.ADDRESSES[entity], "nonces", who, where)
        deadline = int(time()) + duration
        return self.process_type_data_sign(
            private_key,
            ledger,
            ledger_address,
            "OperatorNetworkOptInService",
            "1",
            self.ADDRESSES[entity],
            {
                "OptIn": [
                    {"name": "who", "type": "address"},
                    {"name": "where", "type": "address"},
                    {"name": "nonce", "type": "uint256"},
                    {"name": "deadline", "type": "uint48"},
                ],
            },
            {
                "who": who,
                "where": where,
                "nonce": nonce,
                "deadline": deadline,
            },
            success_message=f"""
Operator: {who}
Vault: {where}
Nonce: {nonce}
Deadline: {deadline} ({datetime.fromtimestamp(deadline).strftime("%Y-%m-%d %H:%M:%S")})
"""
            + "Success! Your signature is: {}",
        )

    def get_operator_network_opt_out_signature(
        self, private_key, ledger, ledger_address, where, duration
    ):
        where = self.normalize_address(where)
        who = self.get_address(private_key, ledger, ledger_address)
        entity = "op_net_opt_in"
        nonce = self.get_data(entity, self.ADDRESSES[entity], "nonces", who, where)
        deadline = int(time()) + duration
        return self.process_type_data_sign(
            private_key,
            ledger,
            ledger_address,
            "OperatorNetworkOptInService",
            "1",
            self.ADDRESSES[entity],
            {
                "OptOut": [
                    {"name": "who", "type": "address"},
                    {"name": "where", "type": "address"},
                    {"name": "nonce", "type": "uint256"},
                    {"name": "deadline", "type": "uint48"},
                ],
            },
            {
                "who": who,
                "where": where,
                "nonce": nonce,
                "deadline": deadline,
            },
            success_message=f"""
Operator: {who}
Vault: {where}
Nonce: {nonce}
Deadline: {deadline} ({datetime.fromtimestamp(deadline).strftime("%Y-%m-%d %H:%M:%S")})
"""
            + "Success! Your signature is: {}",
        )

    def get_operator_vault_opt_in_signature(
        self, private_key, ledger, ledger_address, where, duration
    ):
        where = self.normalize_address(where)
        who = self.get_address(private_key, ledger, ledger_address)
        entity = "op_vault_opt_in"
        nonce = self.get_data(entity, self.ADDRESSES[entity], "nonces", who, where)
        deadline = int(time()) + duration
        return self.process_type_data_sign(
            private_key,
            ledger,
            ledger_address,
            "OperatorVaultOptInService",
            "1",
            self.ADDRESSES[entity],
            {
                "OptIn": [
                    {"name": "who", "type": "address"},
                    {"name": "where", "type": "address"},
                    {"name": "nonce", "type": "uint256"},
                    {"name": "deadline", "type": "uint48"},
                ],
            },
            {
                "who": who,
                "where": where,
                "nonce": nonce,
                "deadline": deadline,
            },
            success_message=f"""
Operator: {who}
Vault: {where}
Nonce: {nonce}
Deadline: {deadline} ({datetime.fromtimestamp(deadline).strftime("%Y-%m-%d %H:%M:%S")})
"""
            + "Success! Your signature is: {}",
        )

    def get_operator_vault_opt_out_signature(
        self, private_key, ledger, ledger_address, where, duration
    ):
        where = self.normalize_address(where)
        who = self.get_address(private_key, ledger, ledger_address)
        entity = "op_vault_opt_in"
        nonce = self.get_data(entity, self.ADDRESSES[entity], "nonces", who, where)
        deadline = int(time()) + duration
        return self.process_type_data_sign(
            private_key,
            ledger,
            ledger_address,
            "OperatorVaultOptInService",
            "1",
            self.ADDRESSES[entity],
            {
                "OptOut": [
                    {"name": "who", "type": "address"},
                    {"name": "where", "type": "address"},
                    {"name": "nonce", "type": "uint256"},
                    {"name": "deadline", "type": "uint48"},
                ],
            },
            {
                "who": who,
                "where": where,
                "nonce": nonce,
                "deadline": deadline,
            },
            success_message=f"""
Operator: {who}
Vault: {where}
Nonce: {nonce}
Deadline: {deadline} ({datetime.fromtimestamp(deadline).strftime("%Y-%m-%d %H:%M:%S")})
"""
            + "Success! Your signature is: {}",
        )

    def print_indented(self, *args, indent=2):
        print(" " * indent + " ".join(map(str, args)))

    def get_data(self, entity, address, function_name, *args, **kwargs):
        address = self.normalize_address(address)
        contract = self.w3.eth.contract(address=address, abi=self.ABIS[entity])

        return contract.functions[function_name](*args).call(kwargs)

    def get_address(self, private_key, ledger, ledger_address):
        if ledger_address:
            ledger_address = self.normalize_address(ledger_address)

        if ledger:
            if ledger_address:
                address = ledger_address
            else:
                address = ledgereth.accounts.get_accounts()[0].address

        else:
            address = Account.from_key(private_key).address

        return self.normalize_address(address)

    def get_transaction(self, who, entity, address, function_name, *args, **kwargs):
        who = self.normalize_address(who)
        address = self.normalize_address(address)
        contract = self.w3.eth.contract(address=address, abi=self.ABIS[entity])

        return contract.functions[function_name](*args).build_transaction(
            {
                "chainId": self.CHAIN_IDS[self.chain],
                "from": who,
                "nonce": self.w3.eth.get_transaction_count(who),
                **kwargs,
            }
        )

    def get_transaction_ledger(
        self, ledger_account, entity, address, function_name, *args, **kwargs
    ):
        address = self.normalize_address(address)
        tx = self.get_transaction(
            ledger_account.address, entity, address, function_name, *args, **kwargs
        )

        print("Sign transaction on Ledger device")
        return ledgereth.transactions.create_transaction(
            destination=tx["to"],
            amount=tx["value"],
            gas=tx["gas"],
            max_fee_per_gas=tx["maxFeePerGas"],
            max_priority_fee_per_gas=tx["maxPriorityFeePerGas"],
            data=tx["data"],
            nonce=tx["nonce"],
            chain_id=tx["chainId"],
            sender_path=ledger_account.path,
        )

    def send_raw_transaction_and_wait(self, rawTransaction):
        tx_hash = self.w3.eth.send_raw_transaction(rawTransaction)
        print(f"Transaction sent: {tx_hash.hex()}, waiting...")
        return self.w3.eth.wait_for_transaction_receipt(tx_hash)

    def send_transaction(self, tx, private_key):
        signed_tx = self.w3.eth.account.sign_transaction(tx, private_key)
        return self.send_raw_transaction_and_wait(signed_tx.rawTransaction)

    def send_transaction_ledger(self, tx):
        return self.send_raw_transaction_and_wait(tx.rawTransaction)

    def process_write_transaction(
        self,
        private_key,
        ledger,
        ledger_address,
        entity,
        to,
        function_name,
        *args,
        success_message="Success!",
    ):
        to = self.normalize_address(to)
        try:
            if ledger_address:
                ledger_address = self.normalize_address(ledger_address)

            if ledger:
                if ledger_address:
                    account = ledgereth.accounts.find_account(ledger_address)
                else:
                    account = ledgereth.accounts.get_accounts()[0]

                tx = self.get_transaction_ledger(
                    account, entity, to, function_name, *args
                )

                tx_receipt = self.send_transaction_ledger(tx)

            else:
                who = Account.from_key(private_key).address

                tx = self.get_transaction(who, entity, to, function_name, *args)

                tx_receipt = self.send_transaction(tx, private_key)

            print(success_message)

            return tx_receipt

        except Exception as e:
            print(f"Failed! Reason: {e}")

    def get_domain_data(self, name, version, verifyingContract):
        verifyingContract = self.normalize_address(verifyingContract)
        return {
            "name": name,
            "version": version,
            "chainId": 17000,
            "verifyingContract": str(verifyingContract),
        }

    def get_signable_message_from_typed_data(
        self, name, version, verifyingContract, message_types, message_data
    ):
        verifyingContract = self.normalize_address(verifyingContract)
        return encode_typed_data(
            self.get_domain_data(name, version, verifyingContract),
            message_types,
            message_data,
        )

    def sign_typed_data_ledger(self, account, signable_message):
        domain_hash = signable_message.header
        message_hash = signable_message.body

        print("Sign data on Ledger device")

        return sign_typed_data_draft(
            domain_hash, message_hash, sender_path=account.path
        )

    def sign_typed_data(
        self, private_key, name, version, verifyingContract, message_types, message_data
    ):
        verifyingContract = self.normalize_address(verifyingContract)
        return Account.sign_typed_data(
            private_key,
            self.get_domain_data(name, version, verifyingContract),
            message_types,
            message_data,
        )

    def process_type_data_sign(
        self,
        private_key,
        ledger,
        ledger_address,
        name,
        version,
        verifyingContract,
        message_types,
        message_data,
        success_message="Success! Your signature is: {}",
    ):
        verifyingContract = self.normalize_address(verifyingContract)
        try:
            if ledger_address:
                ledger_address = self.normalize_address(ledger_address)

            if ledger:
                if ledger_address:
                    account = ledgereth.accounts.find_account(ledger_address)
                else:
                    account = ledgereth.accounts.get_accounts()[0]

                signable_message = self.get_signable_message_from_typed_data(
                    name,
                    version,
                    verifyingContract,
                    message_types,
                    message_data,
                )

                signed_message = self.sign_typed_data_ledger(account, signable_message)
                signature = signed_message.signature

            else:
                signed_message = self.sign_typed_data(
                    private_key,
                    name,
                    version,
                    verifyingContract,
                    message_types,
                    message_data,
                )
                signature = signed_message.signature.hex()

            print(success_message.format(signature))

            return signature

        except Exception as e:
            print(f"Failed! Reason: {e}")

    def process_request(self, request_text):
        response = input(f"{request_text}")

        if response != "y":
            print("Cancel")
            return False
        else:
            return True


### GENERAL CLI COMMANDS ###


@click.group()
@click.option(
    "--chain",
    default="holesky",
    type=chain_type,
    show_default=True,
    help="Chain ID to use.",
)
@click.option(
    "--provider",
    help="Ethereum provider URL [http(s)].",
)
@click.pass_context
def cli(ctx, chain, provider):
    ctx.obj = SymbioticCLI(chain, provider)


## GENERAL NETWORK RELATED CLI COMMANDS ##


@cli.command()
@click.argument("address", type=address_type)
@click.pass_context
def isnet(ctx, address):
    """Check if address is network.

    \b
    ADDRESS - an address to check
    """
    address = ctx.obj.normalize_address(address)
    is_net = ctx.obj.contracts["net_registry"].functions.isEntity(address).call()
    print(is_net)


@cli.command()
@click.argument("network_address", type=address_type)
@click.pass_context
def middleware(ctx, network_address):
    """Get network middleware address.

    \b
    NETWORK_ADDRESS - an address of the network to get a middleware for
    """
    network_address = ctx.obj.normalize_address(network_address)
    middleware_address = ctx.obj.get_middleware(network_address)
    print(middleware_address)


@cli.command()
@click.pass_context
def nets(ctx):
    """List all networks."""
    nets = ctx.obj.get_nets()
    print(f"All networks [{len(nets)} total]:")
    for net in nets:
        ctx.obj.print_indented(f'Network: {net["net"]}', indent=2)
        ctx.obj.print_indented(f'Middleware: {net["middleware"]}\n', indent=4)


@cli.command()
@click.argument("network_address", type=address_type)
@click.pass_context
def netops(ctx, network_address):
    """List all operators opted in network.

    \b
    NETWORK_ADDRESS - an address of the network to get operators for
    """
    network_address = ctx.obj.normalize_address(network_address)
    print(f"Network: {network_address}")
    ops = ctx.obj.get_net_ops(network_address)
    print(f"Operators [{len(ops)} total]:")
    for op in ops:
        ctx.obj.print_indented(f"Operator: {op}")


@cli.command()
@click.argument("network_address", type=address_type)
@click.pass_context
def netstakes(ctx, network_address):
    """Show stakes of all operators in network.

    \b
    NETWORK_ADDRESS - an address of the network to get a whole stake data for
    """
    network_address = ctx.obj.normalize_address(network_address)
    print(f"Network: {network_address}")
    print(f"Middleware: {ctx.obj.get_middleware(network_address)}")

    opsvaults = ctx.obj.get_net_ops_vaults(network_address)
    print(f"Operators [{len(opsvaults)} total]:")
    total_stakes = {}
    for op in opsvaults:
        ctx.obj.print_indented(f'Operator: {op["op"]}', indent=2)
        collaterals = {}
        for vault in op["vaults"]:
            vault["token_meta"] = ctx.obj.get_token_meta(vault["collateral"])
            if vault["collateral"] not in collaterals:
                collaterals[vault["collateral"]] = []
            collaterals[vault["collateral"]].append(vault)

        total_op_stake = ""
        for collateral, vaults in collaterals.items():
            stakes_sum = 0
            token_meta = ctx.obj.get_token_meta(collateral)
            ctx.obj.print_indented(
                f'Collateral: {collateral} ({token_meta["symbol"]})', indent=4
            )
            for vault in vaults:
                ctx.obj.print_indented(f'Vault: {vault["vault"]}', indent=6)
                ctx.obj.print_indented(
                    f'Type: {ctx.obj.DELEGATOR_TYPES_NAMES[vault["delegator_type"]]} / {ctx.obj.SLASHER_TYPES_NAMES[vault["slasher_type"]]}',
                    indent=8,
                )
                ctx.obj.print_indented(
                    f'Stake: {vault["stake"] / 10 ** token_meta["decimals"]}', indent=8
                )
                stakes_sum += vault["stake"]
            total_op_stake += (
                f'{stakes_sum / 10 ** token_meta["decimals"]} {token_meta["symbol"]} + '
            )
            if collateral not in total_stakes:
                total_stakes[collateral] = 0
            total_stakes[collateral] += stakes_sum

        if total_op_stake:
            ctx.obj.print_indented("Total stake:", total_op_stake[:-3], indent=4)
        else:
            ctx.obj.print_indented("Total stake: 0", indent=4)
        print("")

    print("Total stakes:")
    for collateral, stakes in total_stakes.items():
        token_meta = ctx.obj.get_token_meta(collateral)
        ctx.obj.print_indented(
            f'Collateral {collateral} ({token_meta["symbol"]}): {stakes / 10 ** token_meta["decimals"]}',
            indent=2,
        )


## GENERAL OPERATOR RELATED CLI COMMANDS ##


@cli.command()
@click.argument("address", type=address_type)
@click.pass_context
def isop(ctx, address):
    """Check if address is operator.

    \b
    ADDRESS - an address to check
    """
    address = ctx.obj.normalize_address(address)
    is_op = ctx.obj.contracts["op_registry"].functions.isEntity(address).call()
    print(is_op)


@cli.command()
@click.pass_context
def ops(ctx):
    """List all operators."""
    ops = ctx.obj.get_ops()
    print(f"All operators [{len(ops)} total]:")
    for op in ops:
        ctx.obj.print_indented(f"Operator: {op}", indent=2)


@cli.command()
@click.argument("operator_address", type=address_type)
@click.argument("vault_address", type=address_type)
@click.argument("network_address", type=address_type)
@click.pass_context
def op_vault_net_stake(ctx, operator_address, vault_address, network_address):
    """Get operator stake in vault for network.

    \b
    OPERATOR_ADDRESS - an address of the operator to get a stake of
    VAULT_ADDRESS - an address of the vault to get a stake at
    NETWORK_ADDRESS - an address of the network to get a stake for
    """
    operator_address = ctx.obj.normalize_address(operator_address)
    vault_address = ctx.obj.normalize_address(vault_address)
    network_address = ctx.obj.normalize_address(network_address)

    delegator = ctx.obj.get_delegator(vault_address)
    delegator_type = ctx.obj.get_entity_type(delegator)

    subnetwork = network_address + (64 - 40) * "0"  # TODO: fix subnets

    stake = ctx.obj.get_stake(vault_address, subnetwork, operator_address)
    collateral = ctx.obj.get_collateral(vault_address)
    token_meta = ctx.obj.get_token_meta(collateral)
    stake_normalized = stake / 10 ** token_meta["decimals"]
    collateral_symbol = token_meta["symbol"]

    if delegator_type == 0:
        operator_network_shares = ctx.obj.get_operator_network_shares(
            delegator, subnetwork, operator_address
        )
        total_operator_network_shares = ctx.obj.get_total_operator_network_shares(
            delegator, subnetwork
        )
        percent = operator_network_shares / total_operator_network_shares * 100

        print(
            f"Operator stake\nin vault = {vault_address}\nfor subnetwork = {subnetwork}\nis {stake_normalized} {collateral_symbol}\nwhich is {percent}% ({operator_network_shares} / {total_operator_network_shares} in shares) of network stake"
        )
    else:
        print(
            f"Operator stake in vault = {vault_address}\nfor subnetwork = {subnetwork}\nis {stake}"
        )


@cli.command()
@click.argument("operator_address", type=address_type)
@click.pass_context
def opnets(ctx, operator_address):
    """List all networks where operator is opted in.

    \b
    OPERATOR_ADDRESS - an address of the operator to get networks for
    """
    operator_address = ctx.obj.normalize_address(operator_address)
    print(f"Operator: {operator_address}")
    nets = ctx.obj.get_op_nets(operator_address)
    print(f"Networks [{len(nets)} total]:")
    for net in nets:
        print(f'  Network: {net["net"]}')


@cli.command()
@click.argument("operator_address", type=address_type)
@click.pass_context
def opstakes(ctx, operator_address):
    """Show operator stakes in all networks.

    \b
    OPERATOR_ADDRESS - an address of the operator to get a whole stake data for
    """
    operator_address = ctx.obj.normalize_address(operator_address)
    print(f"Operator: {operator_address}")

    netsvaults = ctx.obj.get_op_nets_vaults(operator_address)
    print(f"Networks [{len(netsvaults)} total]:")
    total_stakes = {}
    for net in netsvaults:
        ctx.obj.print_indented(f'Network: {net["net"]}', indent=2)
        collaterals = {}
        for vault in net["vaults"]:
            vault["token_meta"] = ctx.obj.get_token_meta(vault["collateral"])
            if vault["collateral"] not in collaterals:
                collaterals[vault["collateral"]] = []
            collaterals[vault["collateral"]].append(vault)

        total_net_stake = ""
        for collateral, vaults in collaterals.items():
            stakes_sum = 0
            token_meta = ctx.obj.get_token_meta(collateral)
            ctx.obj.print_indented(
                f'Collateral: {collateral} ({token_meta["symbol"]})', indent=4
            )
            for vault in vaults:
                ctx.obj.print_indented(f'Vault: {vault["vault"]}', indent=6)
                ctx.obj.print_indented(
                    f'Type: {ctx.obj.DELEGATOR_TYPES_NAMES[vault["delegator_type"]]} / {ctx.obj.SLASHER_TYPES_NAMES[vault["slasher_type"]]}',
                    indent=8,
                )
                ctx.obj.print_indented(
                    f'Stake: {vault["stake"] / 10 ** token_meta["decimals"]}', indent=8
                )
                stakes_sum += vault["stake"]
            total_net_stake += (
                f'{stakes_sum / 10 ** token_meta["decimals"]} {token_meta["symbol"]} + '
            )
            if collateral not in total_stakes:
                total_stakes[collateral] = 0
            total_stakes[collateral] += stakes_sum

        if total_net_stake:
            ctx.obj.print_indented("Total stake:", total_net_stake[:-3], indent=4)
        else:
            ctx.obj.print_indented("Total stake: 0", indent=4)
        print("")

    print("Total stakes:")
    for collateral, stakes in total_stakes.items():
        token_meta = ctx.obj.get_token_meta(collateral)
        ctx.obj.print_indented(
            f'Collateral {collateral} ({token_meta["symbol"]}): {stakes / 10 ** token_meta["decimals"]}',
            indent=2,
        )


@cli.command()
@click.argument("operator_address", type=address_type)
@click.argument("vault_address", type=address_type)
@click.pass_context
def check_opt_in_vault(ctx, operator_address, vault_address):
    """Check if operator is opted in to a vault.

    \b
    OPERATOR_ADDRESS - an address of the operator to check an opt-in status of
    VAULT_ADDRESS - an address of the vault to check an opt-in status for
    """
    print(
        f"Operator = {operator_address} IS opted in to vault = {vault_address}"
        if ctx.obj.get_op_opted_in_vault(operator_address, vault_address)
        else f"Operator = {operator_address} IS NOT opted in to vault = {vault_address}"
    )


@cli.command()
@click.argument("operator_address", type=address_type)
@click.argument("network_address", type=address_type)
@click.pass_context
def check_opt_in_network(ctx, operator_address, network_address):
    """Check if operator is opted in to a network.

    \b
    OPERATOR_ADDRESS - an address of the operator to check an opt-in status of
    NETWORK_ADDRESS - an address of the network to check an opt-in status for
    """
    print(
        f"Operator = {operator_address} IS opted in to network = {network_address}"
        if ctx.obj.get_op_opted_in_net(operator_address, network_address)
        else f"Operator = {operator_address} IS NOT opted in to network = {network_address}"
    )


## GENERAL VAULT RELATED CLI COMMANDS ##


@cli.command()
@click.argument("address", type=address_type)
@click.pass_context
def isvault(ctx, address):
    """Check if address is vault.

    \b
    ADDRESS - an address to check
    """
    address = ctx.obj.normalize_address(address)
    is_vault = ctx.obj.contracts["vault_factory"].functions.isEntity(address).call()
    print(is_vault)


@cli.command()
@click.pass_context
def vaults(ctx):
    """List all vaults."""
    vaults = ctx.obj.get_vaults()
    print(f"All vaults [{len(vaults)} total]:")
    for vault in vaults:
        ctx.obj.print_indented(f'Vault: {vault["vault"]}')
        collateral_meta = ctx.obj.get_token_meta(vault["collateral"])
        ctx.obj.print_indented(
            f'Collateral: {vault["collateral"]} ({collateral_meta["symbol"]})', indent=4
        )
        ctx.obj.print_indented(
            f'Delegator: {vault["delegator"]} ({ctx.obj.DELEGATOR_TYPES_NAMES.get(vault["delegator_type"], "Unknown")})',
            indent=4,
        )
        slasher_type = ctx.obj.SLASHER_TYPES_NAMES.get(vault["slasher_type"], "Unknown")
        ctx.obj.print_indented(
            f'Slasher: {vault["slasher"]} ({slasher_type})\n', indent=4
        )


@cli.command()
@click.argument("vault_address", type=address_type)
@click.pass_context
def vaultops(ctx, vault_address):
    """List all operators opted into the given vault.

    \b
    VAULT_ADDRESS - an address of the vault to get all operators for
    """
    vault_address = ctx.obj.normalize_address(vault_address)
    ops = ctx.obj.get_vault_ops(vault_address)
    print(f"Vault: {vault_address}")
    print(f"Operators [{len(ops)} total]:")
    for op in ops:
        ctx.obj.print_indented(
            f"Operator: {op}",
            indent=2,
        )


@cli.command()
@click.argument("vault_address", type=address_type)
@click.pass_context
def vaultnets(ctx, vault_address):
    """List all networks associated with the given vault.

    \b
    VAULT_ADDRESS - an address of the vault to get all networks for
    """
    vault_address = ctx.obj.normalize_address(vault_address)
    nets = ctx.obj.get_vault_nets(vault_address)
    print(f"Vault: {vault_address}")
    print(f"Networks [{len(nets)} total]:")
    for net in nets:
        ctx.obj.print_indented(
            f"Network: {net['net']}",
            indent=2,
        )


@cli.command()
@click.argument("vault_address", type=address_type)
@click.pass_context
def vaultnetsops(ctx, vault_address):
    """List all operators and their associated networks for the given vault.

    \b
    VAULT_ADDRESS - an address of the vault to adjust the delegations for
    """
    vault_address = ctx.obj.normalize_address(vault_address)
    nets_ops = ctx.obj.get_vault_nets_ops(vault_address)
    print(f"Vault: {vault_address}")
    print(f"Networks [{len(nets_ops)} total]:")
    print("")

    for net in nets_ops:
        ctx.obj.print_indented(
            f"Network: {net}",
            indent=2,
        )
        ctx.obj.print_indented(
            f"Operators [{len(nets_ops[net])} total]:",
            indent=2,
        )
        for op in nets_ops[net]:
            ctx.obj.print_indented(
                f"Operator: {op}",
                indent=4,
            )
        print("")


### NETWORK CURATOR CLI COMMANDS ###


@cli.command()
@click.option(
    "--private-key", type=bytes32_type, help="Your private key for signing transactions"
)
@click.option(
    "--ledger",
    is_flag=True,
    help="Use a Ledger device for signing transactions instead of a private key",
)
@click.option(
    "--ledger-address",
    type=address_type,
    help="The Ledger account address to use for signing (defaults to the first account if not provided)",
)
@click.pass_context
def register_network(ctx, private_key, ledger, ledger_address):
    """Register the signer as a network."""

    ctx.obj.process_write_transaction(
        private_key,
        ledger,
        ledger_address,
        "net_registry",
        ctx.obj.addresses["net_registry"],
        "registerNetwork",
        success_message=f"Successfully registered as a network",
    )


@cli.command()
@click.argument("vault_address", type=address_type)
@click.argument("max_limit", type=uint256_type)
@click.option(
    "--private-key", type=bytes32_type, help="Your private key for signing transactions"
)
@click.option(
    "--ledger",
    is_flag=True,
    help="Use a Ledger device for signing transactions instead of a private key",
)
@click.option(
    "--ledger-address",
    type=address_type,
    help="The Ledger account address to use for signing (defaults to the first account if not provided)",
)
@click.pass_context
def set_max_network_limit(
    ctx, vault_address, max_limit, private_key, ledger, ledger_address
):
    """Set a maximum network limit at the vault's delegator.

    \b
    VAULT_ADDRESS - an address of the vault to set a maximum limit for
    MAX_LIMIT - a maximum amount of stake a network is ready to get from the vault
    """
    vault_address = ctx.obj.normalize_address(vault_address)

    delegator = ctx.obj.get_delegator(vault_address)

    ctx.obj.process_write_transaction(
        private_key,
        ledger,
        ledger_address,
        "delegator",
        delegator,
        "setMaxNetworkLimit",
        0,  # TODO: fix subnets
        max_limit,
        success_message=f"Successfully set max limit = {max_limit} in vault = {vault_address}",
    )


@cli.command()
@click.argument("vault_address", type=address_type)
@click.argument("network_address", type=address_type)
@click.pass_context
def resolver(ctx, vault_address, network_address):
    """Get a current resolver for a subnetwork in a vault.

    \b
    VAULT_ADDRESS - an address of the vault to get a resolver for
    NETWORK_ADDRESS - an address of the network to get a resolver for
    """
    vault_address = ctx.obj.normalize_address(vault_address)
    network_address = ctx.obj.normalize_address(network_address)

    subnetwork = network_address + (64 - 40) * "0"  # TODO: fix subnets

    slasher = ctx.obj.get_slasher(vault_address)
    slasher_type = ctx.obj.get_entity_type(slasher)

    if slasher_type != 1:
        print("It is not a VetoSlasher.")
        return

    resolver = ctx.obj.get_resolver(slasher, subnetwork)
    print(
        f"Resolver for subnetwork = {subnetwork} at vault {vault_address} is {resolver}"
    )


@cli.command()
@click.argument("vault_address", type=address_type)
@click.argument("network_address", type=address_type)
@click.pass_context
def pending_resolver(ctx, vault_address, network_address):
    """Get a pending resolver for a subnetwork in a vault.

    \b
    VAULT_ADDRESS - an address of the vault to get a pending resolver for
    NETWORK_ADDRESS - an address of the network to get a pending resolver for
    """
    vault_address = ctx.obj.normalize_address(vault_address)
    network_address = ctx.obj.normalize_address(network_address)

    subnetwork = network_address + (64 - 40) * "0"  # TODO: fix subnets

    slasher = ctx.obj.get_slasher(vault_address)
    slasher_type = ctx.obj.get_entity_type(slasher)

    if slasher_type != 1:
        print("It is not a VetoSlasher.")
        return

    resolver = ctx.obj.get_resolver(slasher, subnetwork)
    pending_resolver = ctx.obj.get_pending_resolver(slasher, subnetwork)

    if resolver == pending_resolver:
        print(
            f"There is no pending resolver for subnetwork = {subnetwork} at vault {vault_address}"
        )
    else:
        print(
            f"Pending resolver for subnetwork = {subnetwork} at vault {vault_address} is {pending_resolver}"
        )


@cli.command()
@click.argument("vault_address", type=address_type)
@click.argument("resolver", type=address_type)
@click.option(
    "--private-key", type=bytes32_type, help="Your private key for signing transactions"
)
@click.option(
    "--ledger",
    is_flag=True,
    help="Use a Ledger device for signing transactions instead of a private key",
)
@click.option(
    "--ledger-address",
    type=address_type,
    help="The Ledger account address to use for signing (defaults to the first account if not provided)",
)
@click.pass_context
def set_resolver(ctx, vault_address, resolver, private_key, ledger, ledger_address):
    """Set a resolver for a subnetwork at VetoSlasher.

    \b
    VAULT_ADDRESS - an address of the vault to set a resolver for
    RESOLVER - an address of the resolver to set
    """
    vault_address = ctx.obj.normalize_address(vault_address)
    resolver = ctx.obj.normalize_address(resolver)

    slasher = ctx.obj.get_slasher(vault_address)
    slasher_type = ctx.obj.get_entity_type(slasher)

    if slasher_type != 1:
        print("It is not a VetoSlasher.")
        return

    net = ctx.obj.get_address(private_key, ledger, ledger_address)

    identifier = 0
    subnetwork = net + (64 - 40) * "0"  # TODO: fix subnets

    current_resolver = ctx.obj.get_resolver(slasher, subnetwork)
    pending_resolver = ctx.obj.get_pending_resolver(slasher, subnetwork)
    new_timestamp = ctx.obj.get_vault_current_epoch_start(
        vault_address
    ) + ctx.obj.get_resolver_set_epoch_delay(
        slasher
    ) * ctx.obj.get_vault_epoch_duration(
        vault_address
    )
    new_datetime = datetime.fromtimestamp(new_timestamp).strftime("%Y-%m-%d %H:%M:%S")

    if current_resolver != pending_resolver:
        if not ctx.obj.process_request(
            f"""You have a pending set resolver request for {pending_resolver}.
Are you sure you want to remove the existing request and create a new one with a new set timestamp = {new_datetime}? (y/n)
"""
        ):
            return

    ctx.obj.process_write_transaction(
        private_key,
        ledger,
        ledger_address,
        "veto_slasher",
        slasher,
        "setResolver",
        identifier,
        resolver,
        "0x",
        success_message=f"Successfully set resolver = {resolver} for subnetwork = {subnetwork} at vault = {vault_address}",
    )


### OPERATOR CLI COMMANDS ###


@cli.command()
@click.option(
    "--private-key", type=bytes32_type, help="Your private key for signing transactions"
)
@click.option(
    "--ledger",
    is_flag=True,
    help="Use a Ledger device for signing transactions instead of a private key",
)
@click.option(
    "--ledger-address",
    type=address_type,
    help="The Ledger account address to use for signing (defaults to the first account if not provided)",
)
@click.pass_context
def register_operator(ctx, private_key, ledger, ledger_address):
    """Register the signer as an operator."""

    ctx.obj.process_write_transaction(
        private_key,
        ledger,
        ledger_address,
        "op_registry",
        ctx.obj.addresses["op_registry"],
        "registerOperator",
        success_message=f"Successfully registered as an operator",
    )


@cli.command()
@click.argument("vault_address", type=address_type)
@click.option(
    "--private-key", type=bytes32_type, help="Your private key for signing transactions"
)
@click.option(
    "--ledger",
    is_flag=True,
    help="Use a Ledger device for signing transactions instead of a private key",
)
@click.option(
    "--ledger-address",
    type=address_type,
    help="The Ledger account address to use for signing (defaults to the first account if not provided)",
)
@click.pass_context
def opt_in_vault(ctx, vault_address, private_key, ledger, ledger_address):
    """Opt-in to a vault.

    \b
    VAULT_ADDRESS - an address of the vault to opt into
    """
    vault_address = ctx.obj.normalize_address(vault_address)

    ctx.obj.process_write_transaction(
        private_key,
        ledger,
        ledger_address,
        "op_vault_opt_in",
        ctx.obj.addresses["op_vault_opt_in"],
        "optIn",
        vault_address,
        success_message=f"Successfully opted in to vault = {vault_address}",
    )


@cli.command()
@click.argument("vault_address", type=address_type)
@click.argument("duration", default=7 * 24 * 60 * 60, type=uint48_type)
@click.option(
    "--private-key", type=bytes32_type, help="Your private key for signing transactions"
)
@click.option(
    "--ledger",
    is_flag=True,
    help="Use a Ledger device for signing transactions instead of a private key",
)
@click.option(
    "--ledger-address",
    type=address_type,
    help="The Ledger account address to use for signing (defaults to the first account if not provided)",
)
@click.pass_context
def opt_in_vault_signature(
    ctx, vault_address, duration, private_key, ledger, ledger_address
):
    """Get a signature for opt-in to a vault.

    \b
    VAULT_ADDRESS - an address of the vault to opt into
    DURATION - a period of time (in seconds) after which the signature will expire (default is 7 days)
    """
    vault_address = ctx.obj.normalize_address(vault_address)

    ctx.obj.get_operator_vault_opt_in_signature(
        private_key,
        ledger,
        ledger_address,
        vault_address,
        duration,
    )


@cli.command()
@click.argument("vault_address", type=address_type)
@click.option(
    "--private-key", type=bytes32_type, help="Your private key for signing transactions"
)
@click.option(
    "--ledger",
    is_flag=True,
    help="Use a Ledger device for signing transactions instead of a private key",
)
@click.option(
    "--ledger-address",
    type=address_type,
    help="The Ledger account address to use for signing (defaults to the first account if not provided)",
)
@click.pass_context
def opt_out_vault(ctx, vault_address, private_key, ledger, ledger_address):
    """Opt-out from a vault.

    \b
    VAULT_ADDRESS - an address of the vault to opt out from
    """
    vault_address = ctx.obj.normalize_address(vault_address)

    ctx.obj.process_write_transaction(
        private_key,
        ledger,
        ledger_address,
        "op_vault_opt_in",
        ctx.obj.addresses["op_vault_opt_in"],
        "optOut",
        vault_address,
        success_message=f"Successfully opted out from vault = {vault_address}",
    )


@cli.command()
<<<<<<< HEAD
@click.argument("vault_address", type=address_type)
@click.argument("duration", default=7 * 24 * 60 * 60, type=uint48_type)
@click.option(
    "--private-key", type=bytes32_type, help="Your private key for signing transactions"
)
@click.option(
    "--ledger",
    is_flag=True,
    help="Use a Ledger device for signing transactions instead of a private key",
)
@click.option(
    "--ledger-address",
    type=address_type,
    help="The Ledger account address to use for signing (defaults to the first account if not provided)",
)
@click.pass_context
def opt_out_vault_signature(
    ctx, vault_address, duration, private_key, ledger, ledger_address
):
    """Get a signature for opt-out from a vault.

    \b
    VAULT_ADDRESS - an address of the vault to opt out from
    DURATION - a period of time (in seconds) after which the signature will expire (default is 7 days)
    """
    vault_address = ctx.obj.normalize_address(vault_address)

    ctx.obj.get_operator_vault_opt_out_signature(
        private_key,
        ledger,
        ledger_address,
        vault_address,
        duration,
    )


@cli.command()
@click.argument("operator_address", type=address_type)
@click.argument("vault_address", type=address_type)
@click.pass_context
def check_opt_in_vault(ctx, operator_address, vault_address):
    """Check if is opted in to a vault.

    \b
    OPERATOR_ADDRESS - an address of the operator to check an opt-in status of
    VAULT_ADDRESS - an address of the vault to check an opt-in status for
    """
    print(
        f"Operator = {operator_address} IS opted in to vault = {vault_address}"
        if ctx.obj.get_op_opted_in_vault(operator_address, vault_address)
        else f"Operator = {operator_address} IS NOT opted in to vault = {vault_address}"
    )


@cli.command()
=======
>>>>>>> 80cee214
@click.argument("network_address", type=address_type)
@click.option(
    "--private-key", type=bytes32_type, help="Your private key for signing transactions"
)
@click.option(
    "--ledger",
    is_flag=True,
    help="Use a Ledger device for signing transactions instead of a private key",
)
@click.option(
    "--ledger-address",
    type=address_type,
    help="The Ledger account address to use for signing (defaults to the first account if not provided)",
)
@click.pass_context
def opt_in_network(ctx, network_address, private_key, ledger, ledger_address):
    """Opt-in to a network.

    \b
    NETWORK_ADDRESS - an address of the network to opt into
    """
    network_address = ctx.obj.normalize_address(network_address)

    ctx.obj.process_write_transaction(
        private_key,
        ledger,
        ledger_address,
        "op_net_opt_in",
        ctx.obj.addresses["op_net_opt_in"],
        "optIn",
        network_address,
        success_message=f"Successfully opted in to network = {network_address}",
    )


@cli.command()
@click.argument("network_address", type=address_type)
@click.argument("duration", default=7 * 24 * 60 * 60, type=uint48_type)
@click.option(
    "--private-key", type=bytes32_type, help="Your private key for signing transactions"
)
@click.option(
    "--ledger",
    is_flag=True,
    help="Use a Ledger device for signing transactions instead of a private key",
)
@click.option(
    "--ledger-address",
    type=address_type,
    help="The Ledger account address to use for signing (defaults to the first account if not provided)",
)
@click.pass_context
def opt_in_network_signature(
    ctx, network_address, duration, private_key, ledger, ledger_address
):
    """Get a signature for opt-in to a network.

    \b
    NETWORK_ADDRESS - an address of the network to opt into
    DURATION - a period of time (in seconds) after which the signature will expire (default is 7 days)
    """
    network_address = ctx.obj.normalize_address(network_address)

    ctx.obj.get_operator_network_opt_in_signature(
        private_key,
        ledger,
        ledger_address,
        network_address,
        duration,
    )


@cli.command()
@click.argument("network_address", type=address_type)
@click.option(
    "--private-key", type=bytes32_type, help="Your private key for signing transactions"
)
@click.option(
    "--ledger",
    is_flag=True,
    help="Use a Ledger device for signing transactions instead of a private key",
)
@click.option(
    "--ledger-address",
    type=address_type,
    help="The Ledger account address to use for signing (defaults to the first account if not provided)",
)
@click.pass_context
def opt_out_network(ctx, network_address, private_key, ledger, ledger_address):
    """Opt-out from a network.

    \b
    NETWORK_ADDRESS - an address of the network to opt out from
    """
    network_address = ctx.obj.normalize_address(network_address)

    ctx.obj.process_write_transaction(
        private_key,
        ledger,
        ledger_address,
        "op_net_opt_in",
        ctx.obj.addresses["op_net_opt_in"],
        "optOut",
        network_address,
        success_message=f"Successfully opted out from network = {network_address}",
    )


<<<<<<< HEAD
@cli.command()
@click.argument("network_address", type=address_type)
@click.argument("duration", default=7 * 24 * 60 * 60, type=uint48_type)
@click.option(
    "--private-key", type=bytes32_type, help="Your private key for signing transactions"
)
@click.option(
    "--ledger",
    is_flag=True,
    help="Use a Ledger device for signing transactions instead of a private key",
)
@click.option(
    "--ledger-address",
    type=address_type,
    help="The Ledger account address to use for signing (defaults to the first account if not provided)",
)
@click.pass_context
def opt_out_network_signature(
    ctx, network_address, duration, private_key, ledger, ledger_address
):
    """Get a signature for opt-out from a network.

    \b
    NETWORK_ADDRESS - an address of the network to opt out from
    DURATION - a period of time (in seconds) after which the signature will expire (default is 7 days)
    """
    network_address = ctx.obj.normalize_address(network_address)

    ctx.obj.get_operator_network_opt_out_signature(
        private_key,
        ledger,
        ledger_address,
        network_address,
        duration,
    )


@cli.command()
@click.argument("operator_address", type=address_type)
@click.argument("network_address", type=address_type)
@click.pass_context
def check_opt_in_network(ctx, operator_address, network_address):
    """Check if operator is opted in to a network.

    \b
    OPERATOR_ADDRESS - an address of the operator to check an opt-in status of
    NETWORK_ADDRESS - an address of the network to check an opt-in status for
    """
    print(
        f"Operator = {operator_address} IS opted in to network = {network_address}"
        if ctx.obj.get_op_opted_in_net(operator_address, network_address)
        else f"Operator = {operator_address} IS NOT opted in to network = {network_address}"
    )


=======
>>>>>>> 80cee214
### VAULT CURATOR CLI COMMANDS ###


@cli.command()
@click.argument("vault_address", type=address_type)
@click.argument("network_address", type=address_type)
@click.argument("limit", type=uint256_type)
@click.option(
    "--private-key", type=bytes32_type, help="Your private key for signing transactions"
)
@click.option(
    "--ledger",
    is_flag=True,
    help="Use a Ledger device for signing transactions instead of a private key",
)
@click.option(
    "--ledger-address",
    type=address_type,
    help="The Ledger account address to use for signing (defaults to the first account if not provided)",
)
@click.pass_context
def set_network_limit(
    ctx, vault_address, network_address, limit, private_key, ledger, ledger_address
):
    """Set a network limit at the vault's delegator.

    \b
    VAULT_ADDRESS - an address of the vault to adjust the delegations for
    NETWORK_ADDRESS - an address of the network to set a limit for
    LIMIT - a maximum amount of stake the network can get
    """
    vault_address = ctx.obj.normalize_address(vault_address)
    network_address = ctx.obj.normalize_address(network_address)

    subnetwork = network_address + (64 - 40) * "0"  # TODO: fix subnets

    delegator = ctx.obj.get_delegator(vault_address)
    delegator_type = ctx.obj.get_entity_type(delegator)

    if delegator_type not in [0, 1, 2]:
        print("Delegator doesn't have such functionality.")
        return

    ctx.obj.process_write_transaction(
        private_key,
        ledger,
        ledger_address,
        ctx.obj.DELEGATOR_TYPES_ENTITIES[delegator_type],
        delegator,
        "setNetworkLimit",
        subnetwork,
        limit,
        success_message=f"Successfully set limit = {limit} for subnetwork = {subnetwork}",
    )


@cli.command()
@click.argument("vault_address", type=address_type)
@click.argument("network_address", type=address_type)
@click.argument("operator_address", type=address_type)
@click.argument("limit", type=uint256_type)
@click.option(
    "--private-key", type=bytes32_type, help="Your private key for signing transactions"
)
@click.option(
    "--ledger",
    is_flag=True,
    help="Use a Ledger device for signing transactions instead of a private key",
)
@click.option(
    "--ledger-address",
    type=address_type,
    help="The Ledger account address to use for signing (defaults to the first account if not provided)",
)
@click.pass_context
def set_operator_network_limit(
    ctx,
    vault_address,
    network_address,
    operator_address,
    limit,
    private_key,
    ledger,
    ledger_address,
):
    """Set an operator-network limit at the vault's delegator.

    \b
    VAULT_ADDRESS - an address of the vault to adjust the delegations for
    NETWORK_ADDRESS - an address of the network
    OPERATOR_ADDRESS - an address of the operator to set a limit in the network for
    LIMIT - a maximum amount of stake the operator can get in the network
    """
    vault_address = ctx.obj.normalize_address(vault_address)
    network_address = ctx.obj.normalize_address(network_address)
    operator_address = ctx.obj.normalize_address(operator_address)

    subnetwork = network_address + (64 - 40) * "0"  # TODO: fix subnets

    delegator = ctx.obj.get_delegator(vault_address)
    delegator_type = ctx.obj.get_entity_type(delegator)

    if delegator_type != 1:
        print("It is not a FullRestakeDelegator.")
        return

    ctx.obj.process_write_transaction(
        private_key,
        ledger,
        ledger_address,
        ctx.obj.DELEGATOR_TYPES_ENTITIES[delegator_type],
        delegator,
        "setOperatorNetworkLimit",
        subnetwork,
        operator_address,
        limit,
        success_message=f"Successfully set limit = {limit} for operator = {operator_address} in subnetwork = {subnetwork}",
    )


@cli.command()
@click.argument("vault_address", type=address_type)
@click.argument("network_address", type=address_type)
@click.argument("operator_address", type=address_type)
@click.argument("shares", type=uint256_type)
@click.option(
    "--private-key", type=bytes32_type, help="Your private key for signing transactions"
)
@click.option(
    "--ledger",
    is_flag=True,
    help="Use a Ledger device for signing transactions instead of a private key",
)
@click.option(
    "--ledger-address",
    type=address_type,
    help="The Ledger account address to use for signing (defaults to the first account if not provided)",
)
@click.pass_context
def set_operator_network_shares(
    ctx,
    vault_address,
    network_address,
    operator_address,
    shares,
    private_key,
    ledger,
    ledger_address,
):
    """Set an operator-network shares at the vault's delegator.

    \b
    VAULT_ADDRESS - an address of the vault to adjust the delegations for
    NETWORK_ADDRESS - an address of the network
    OPERATOR_ADDRESS - an address of the operator to set shares in the network for
    SHARES - an amount of shares (determines a percent = operator shares / total shares of the network stake the operator can get) to set for the operator
    """
    vault_address = ctx.obj.normalize_address(vault_address)
    network_address = ctx.obj.normalize_address(network_address)
    operator_address = ctx.obj.normalize_address(operator_address)

    subnetwork = network_address + (64 - 40) * "0"  # TODO: fix subnets

    delegator = ctx.obj.get_delegator(vault_address)
    delegator_type = ctx.obj.get_entity_type(delegator)

    if delegator_type != 0:
        print("It is not a NetworkRestakeDelegator.")
        return

    operator_network_shares = ctx.obj.get_operator_network_shares(
        delegator, subnetwork, operator_address
    )
    total_operator_network_shares = ctx.obj.get_total_operator_network_shares(
        delegator, subnetwork
    )
    new_total_operator_network_shares = (
        total_operator_network_shares - operator_network_shares + shares
    )
    percentage = shares / new_total_operator_network_shares * 100

    if not ctx.obj.process_request(
        f"Are you sure you want to make operator = {operator_address} to get {percentage}% of the subnetwork = {subnetwork} stake? (y/n)"
    ):
        return

    ctx.obj.process_write_transaction(
        private_key,
        ledger,
        ledger_address,
        ctx.obj.DELEGATOR_TYPES_ENTITIES[delegator_type],
        delegator,
        "setOperatorNetworkShares",
        subnetwork,
        operator_address,
        shares,
        success_message=f"Successfully set shares = {shares} for operator = {operator_address} in subnetwork = {subnetwork}",
    )


if __name__ == "__main__":
    cli()<|MERGE_RESOLUTION|>--- conflicted
+++ resolved
@@ -655,7 +655,7 @@
         where = self.normalize_address(where)
         who = self.get_address(private_key, ledger, ledger_address)
         entity = "op_net_opt_in"
-        nonce = self.get_data(entity, self.ADDRESSES[entity], "nonces", who, where)
+        nonce = self.get_data(entity, self.addresses[entity], "nonces", who, where)
         deadline = int(time()) + duration
         return self.process_type_data_sign(
             private_key,
@@ -663,7 +663,7 @@
             ledger_address,
             "OperatorNetworkOptInService",
             "1",
-            self.ADDRESSES[entity],
+            self.addresses[entity],
             {
                 "OptIn": [
                     {"name": "who", "type": "address"},
@@ -693,7 +693,7 @@
         where = self.normalize_address(where)
         who = self.get_address(private_key, ledger, ledger_address)
         entity = "op_net_opt_in"
-        nonce = self.get_data(entity, self.ADDRESSES[entity], "nonces", who, where)
+        nonce = self.get_data(entity, self.addresses[entity], "nonces", who, where)
         deadline = int(time()) + duration
         return self.process_type_data_sign(
             private_key,
@@ -701,7 +701,7 @@
             ledger_address,
             "OperatorNetworkOptInService",
             "1",
-            self.ADDRESSES[entity],
+            self.addresses[entity],
             {
                 "OptOut": [
                     {"name": "who", "type": "address"},
@@ -731,7 +731,7 @@
         where = self.normalize_address(where)
         who = self.get_address(private_key, ledger, ledger_address)
         entity = "op_vault_opt_in"
-        nonce = self.get_data(entity, self.ADDRESSES[entity], "nonces", who, where)
+        nonce = self.get_data(entity, self.addresses[entity], "nonces", who, where)
         deadline = int(time()) + duration
         return self.process_type_data_sign(
             private_key,
@@ -739,7 +739,7 @@
             ledger_address,
             "OperatorVaultOptInService",
             "1",
-            self.ADDRESSES[entity],
+            self.addresses[entity],
             {
                 "OptIn": [
                     {"name": "who", "type": "address"},
@@ -769,7 +769,7 @@
         where = self.normalize_address(where)
         who = self.get_address(private_key, ledger, ledger_address)
         entity = "op_vault_opt_in"
-        nonce = self.get_data(entity, self.ADDRESSES[entity], "nonces", who, where)
+        nonce = self.get_data(entity, self.addresses[entity], "nonces", who, where)
         deadline = int(time()) + duration
         return self.process_type_data_sign(
             private_key,
@@ -777,7 +777,7 @@
             ledger_address,
             "OperatorVaultOptInService",
             "1",
-            self.ADDRESSES[entity],
+            self.addresses[entity],
             {
                 "OptOut": [
                     {"name": "who", "type": "address"},
@@ -1813,7 +1813,6 @@
 
 
 @cli.command()
-<<<<<<< HEAD
 @click.argument("vault_address", type=address_type)
 @click.argument("duration", default=7 * 24 * 60 * 60, type=uint48_type)
 @click.option(
@@ -1851,26 +1850,6 @@
 
 
 @cli.command()
-@click.argument("operator_address", type=address_type)
-@click.argument("vault_address", type=address_type)
-@click.pass_context
-def check_opt_in_vault(ctx, operator_address, vault_address):
-    """Check if is opted in to a vault.
-
-    \b
-    OPERATOR_ADDRESS - an address of the operator to check an opt-in status of
-    VAULT_ADDRESS - an address of the vault to check an opt-in status for
-    """
-    print(
-        f"Operator = {operator_address} IS opted in to vault = {vault_address}"
-        if ctx.obj.get_op_opted_in_vault(operator_address, vault_address)
-        else f"Operator = {operator_address} IS NOT opted in to vault = {vault_address}"
-    )
-
-
-@cli.command()
-=======
->>>>>>> 80cee214
 @click.argument("network_address", type=address_type)
 @click.option(
     "--private-key", type=bytes32_type, help="Your private key for signing transactions"
@@ -1979,7 +1958,6 @@
     )
 
 
-<<<<<<< HEAD
 @cli.command()
 @click.argument("network_address", type=address_type)
 @click.argument("duration", default=7 * 24 * 60 * 60, type=uint48_type)
@@ -2017,26 +1995,6 @@
     )
 
 
-@cli.command()
-@click.argument("operator_address", type=address_type)
-@click.argument("network_address", type=address_type)
-@click.pass_context
-def check_opt_in_network(ctx, operator_address, network_address):
-    """Check if operator is opted in to a network.
-
-    \b
-    OPERATOR_ADDRESS - an address of the operator to check an opt-in status of
-    NETWORK_ADDRESS - an address of the network to check an opt-in status for
-    """
-    print(
-        f"Operator = {operator_address} IS opted in to network = {network_address}"
-        if ctx.obj.get_op_opted_in_net(operator_address, network_address)
-        else f"Operator = {operator_address} IS NOT opted in to network = {network_address}"
-    )
-
-
-=======
->>>>>>> 80cee214
 ### VAULT CURATOR CLI COMMANDS ###
 
 
