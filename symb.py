import warnings

warnings.filterwarnings("ignore", category=UserWarning, module="eth_utils")

import click
from web3 import Web3
from w3multicall.multicall import W3Multicall
import ledgereth
from ledgereth.messages import sign_typed_data_draft
from eth_account import Account
from eth_account.messages import encode_typed_data
from datetime import datetime
from time import time
import re
from decimal import Decimal, InvalidOperation


class AddressType(click.ParamType):
    name = "ethereum_address"
    pattern = re.compile(r"^0x[0-9a-fA-F]{40}$")

    def convert(self, value, param, ctx):
        if self.pattern.match(value):
            return value
        else:
            self.fail(f"{value} is not a valid address", param, ctx)


class Bytes32Type(click.ParamType):
    name = "bytes32"

    def convert(self, value, param, ctx):
        if isinstance(value, bytes):
            if len(value) == 32:
                return value
            else:
                self.fail(f"{value} is not 32 bytes", param, ctx)
        elif isinstance(value, str):
            if value.startswith("0x"):
                value = value[2:]
            if len(value) != 64 or not re.fullmatch(r"[0-9a-fA-F]{64}", value):
                self.fail(f"{value} is not a valid bytes32 hex string", param, ctx)
            try:
                return bytes.fromhex(value)
            except ValueError:
                self.fail(f"{value} is not a valid hex string", param, ctx)
        else:
            self.fail(f"Invalid input: {value}", param, ctx)


class Uint256Type(click.ParamType):
    name = "uint256"

    def convert(self, value, param, ctx):
        try:
            ivalue = int(value)
            if 0 <= ivalue <= 2**256 - 1:
                return ivalue
            else:
                self.fail(
                    f"{value} is not a valid uint256 (must be between 0 and 2^256 - 1)",
                    param,
                    ctx,
                )
        except ValueError:
            self.fail(f"{value} is not a valid integer", param, ctx)


class Uint96Type(click.ParamType):
    name = "uint96"

    def convert(self, value, param, ctx):
        try:
            ivalue = int(value)
            if 0 <= ivalue <= 2**96 - 1:
                return ivalue
            else:
                self.fail(
                    f"{value} is not a valid uint96 (must be between 0 and 2^96 - 1)",
                    param,
                    ctx,
                )
        except ValueError:
            self.fail(f"{value} is not a valid integer", param, ctx)


class Uint48Type(click.ParamType):
    name = "uint48"

    def convert(self, value, param, ctx):
        try:
            ivalue = int(value)
            if 0 <= ivalue <= 2**48 - 1:
                return ivalue
            else:
                self.fail(
                    f"{value} is not a valid uint48 (must be between 0 and 2^48 - 1)",
                    param,
                    ctx,
                )
        except ValueError:
            self.fail(f"{value} is not a valid integer", param, ctx)


class TokenAmountType(click.ParamType):
    name = "token_amount"

    def __init__(self, decimals=18):
        self.decimals = decimals

    def convert(self, value, param, ctx):
        try:
            # Convert the string input to a Decimal
            amount = Decimal(value)
        except InvalidOperation:
            self.fail(f"Invalid token amount: {value}", param, ctx)

        # Check for negative amounts
        if amount < 0:
            self.fail(f"Token amount cannot be negative: {value}", param, ctx)

        if amount == 0:
            self.fail(f"Token amount should not be zero", param, ctx)

        if amount >= 2**256:
            self.fail(f"Token amount is too large: {value}", param, ctx)

        return amount


class ChainType(click.ParamType):
    name = "chain"

    CHAIN_IDS = {
        "holesky": "holesky",
        "17000": "holesky",
        "sepolia": "sepolia",
        "11155111": "sepolia",
        # 'mainnet': 'mainnet',
        # '1': 'mainnet',
    }

    def convert(self, value, param, ctx):
        value_str = str(value).lower()
        if value_str in self.CHAIN_IDS:
            return self.CHAIN_IDS[value_str]
        else:
            self.fail(
                f'Invalid chain: {value}. Valid options are: {", ".join(self.CHAIN_IDS.keys())}',
                param,
                ctx,
            )


address_type = AddressType()
bytes32_type = Bytes32Type()
uint256_type = Uint256Type()
uint96_type = Uint96Type()
uint48_type = Uint48Type()
token_amount_type = TokenAmountType()
chain_type = ChainType()


class SymbioticCLI:

    CHAIN_IDS = {
        "holesky": 17000,
        "sepolia": 11155111,
        "mainnet": 1,
    }

    PROVIDERS = {
        "holesky": "https://ethereum-holesky-rpc.publicnode.com",
        "sepolia": "https://ethereum-sepolia-rpc.publicnode.com",
        "mainnet": "https://ethereum-rpc.publicnode.com",
    }

    ABIS = {
        "op_registry": '[{"inputs":[],"name":"EntityNotExist","type":"error"},{"inputs":[],"name":"OperatorAlreadyRegistered","type":"error"},{"anonymous":false,"inputs":[{"indexed":true,"internalType":"address","name":"entity","type":"address"}],"name":"AddEntity","type":"event"},{"inputs":[{"internalType":"uint256","name":"index","type":"uint256"}],"name":"entity","outputs":[{"internalType":"address","name":"","type":"address"}],"stateMutability":"view","type":"function"},{"inputs":[{"internalType":"address","name":"entity_","type":"address"}],"name":"isEntity","outputs":[{"internalType":"bool","name":"","type":"bool"}],"stateMutability":"view","type":"function"},{"inputs":[],"name":"registerOperator","outputs":[],"stateMutability":"nonpayable","type":"function"},{"inputs":[],"name":"totalEntities","outputs":[{"internalType":"uint256","name":"","type":"uint256"}],"stateMutability":"view","type":"function"}]',
        "net_registry": '[{"inputs":[],"name":"EntityNotExist","type":"error"},{"inputs":[],"name":"NetworkAlreadyRegistered","type":"error"},{"anonymous":false,"inputs":[{"indexed":true,"internalType":"address","name":"entity","type":"address"}],"name":"AddEntity","type":"event"},{"inputs":[{"internalType":"uint256","name":"index","type":"uint256"}],"name":"entity","outputs":[{"internalType":"address","name":"","type":"address"}],"stateMutability":"view","type":"function"},{"inputs":[{"internalType":"address","name":"entity_","type":"address"}],"name":"isEntity","outputs":[{"internalType":"bool","name":"","type":"bool"}],"stateMutability":"view","type":"function"},{"inputs":[],"name":"registerNetwork","outputs":[],"stateMutability":"nonpayable","type":"function"},{"inputs":[],"name":"totalEntities","outputs":[{"internalType":"uint256","name":"","type":"uint256"}],"stateMutability":"view","type":"function"}]',
        "op_vault_opt_in": '[{"type":"constructor","inputs":[{"name":"whoRegistry","type":"address","internalType":"address"},{"name":"whereRegistry","type":"address","internalType":"address"},{"name":"name","type":"string","internalType":"string"}],"stateMutability":"nonpayable"},{"type":"function","name":"WHERE_REGISTRY","inputs":[],"outputs":[{"name":"","type":"address","internalType":"address"}],"stateMutability":"view"},{"type":"function","name":"WHO_REGISTRY","inputs":[],"outputs":[{"name":"","type":"address","internalType":"address"}],"stateMutability":"view"},{"type":"function","name":"eip712Domain","inputs":[],"outputs":[{"name":"fields","type":"bytes1","internalType":"bytes1"},{"name":"name","type":"string","internalType":"string"},{"name":"version","type":"string","internalType":"string"},{"name":"chainId","type":"uint256","internalType":"uint256"},{"name":"verifyingContract","type":"address","internalType":"address"},{"name":"salt","type":"bytes32","internalType":"bytes32"},{"name":"extensions","type":"uint256[]","internalType":"uint256[]"}],"stateMutability":"view"},{"type":"function","name":"increaseNonce","inputs":[{"name":"where","type":"address","internalType":"address"}],"outputs":[],"stateMutability":"nonpayable"},{"type":"function","name":"isOptedIn","inputs":[{"name":"who","type":"address","internalType":"address"},{"name":"where","type":"address","internalType":"address"}],"outputs":[{"name":"","type":"bool","internalType":"bool"}],"stateMutability":"view"},{"type":"function","name":"isOptedInAt","inputs":[{"name":"who","type":"address","internalType":"address"},{"name":"where","type":"address","internalType":"address"},{"name":"timestamp","type":"uint48","internalType":"uint48"},{"name":"hint","type":"bytes","internalType":"bytes"}],"outputs":[{"name":"","type":"bool","internalType":"bool"}],"stateMutability":"view"},{"type":"function","name":"nonces","inputs":[{"name":"who","type":"address","internalType":"address"},{"name":"where","type":"address","internalType":"address"}],"outputs":[{"name":"nonce","type":"uint256","internalType":"uint256"}],"stateMutability":"view"},{"type":"function","name":"optIn","inputs":[{"name":"where","type":"address","internalType":"address"}],"outputs":[],"stateMutability":"nonpayable"},{"type":"function","name":"optIn","inputs":[{"name":"who","type":"address","internalType":"address"},{"name":"where","type":"address","internalType":"address"},{"name":"deadline","type":"uint48","internalType":"uint48"},{"name":"signature","type":"bytes","internalType":"bytes"}],"outputs":[],"stateMutability":"nonpayable"},{"type":"function","name":"optOut","inputs":[{"name":"who","type":"address","internalType":"address"},{"name":"where","type":"address","internalType":"address"},{"name":"deadline","type":"uint48","internalType":"uint48"},{"name":"signature","type":"bytes","internalType":"bytes"}],"outputs":[],"stateMutability":"nonpayable"},{"type":"function","name":"optOut","inputs":[{"name":"where","type":"address","internalType":"address"}],"outputs":[],"stateMutability":"nonpayable"},{"type":"function","name":"staticDelegateCall","inputs":[{"name":"target","type":"address","internalType":"address"},{"name":"data","type":"bytes","internalType":"bytes"}],"outputs":[],"stateMutability":"nonpayable"},{"type":"event","name":"EIP712DomainChanged","inputs":[],"anonymous":false},{"type":"event","name":"IncreaseNonce","inputs":[{"name":"who","type":"address","indexed":true,"internalType":"address"},{"name":"where","type":"address","indexed":true,"internalType":"address"}],"anonymous":false},{"type":"event","name":"OptIn","inputs":[{"name":"who","type":"address","indexed":true,"internalType":"address"},{"name":"where","type":"address","indexed":true,"internalType":"address"}],"anonymous":false},{"type":"event","name":"OptOut","inputs":[{"name":"who","type":"address","indexed":true,"internalType":"address"},{"name":"where","type":"address","indexed":true,"internalType":"address"}],"anonymous":false},{"type":"error","name":"AlreadyOptedIn","inputs":[]},{"type":"error","name":"CheckpointUnorderedInsertion","inputs":[]},{"type":"error","name":"ExpiredSignature","inputs":[]},{"type":"error","name":"InvalidShortString","inputs":[]},{"type":"error","name":"InvalidSignature","inputs":[]},{"type":"error","name":"NotOptedIn","inputs":[]},{"type":"error","name":"NotWhereEntity","inputs":[]},{"type":"error","name":"NotWho","inputs":[]},{"type":"error","name":"OptOutCooldown","inputs":[]},{"type":"error","name":"SafeCastOverflowedUintDowncast","inputs":[{"name":"bits","type":"uint8","internalType":"uint8"},{"name":"value","type":"uint256","internalType":"uint256"}]},{"type":"error","name":"StringTooLong","inputs":[{"name":"str","type":"string","internalType":"string"}]}]',
        "op_net_opt_in": '[{"type":"constructor","inputs":[{"name":"whoRegistry","type":"address","internalType":"address"},{"name":"whereRegistry","type":"address","internalType":"address"},{"name":"name","type":"string","internalType":"string"}],"stateMutability":"nonpayable"},{"type":"function","name":"WHERE_REGISTRY","inputs":[],"outputs":[{"name":"","type":"address","internalType":"address"}],"stateMutability":"view"},{"type":"function","name":"WHO_REGISTRY","inputs":[],"outputs":[{"name":"","type":"address","internalType":"address"}],"stateMutability":"view"},{"type":"function","name":"eip712Domain","inputs":[],"outputs":[{"name":"fields","type":"bytes1","internalType":"bytes1"},{"name":"name","type":"string","internalType":"string"},{"name":"version","type":"string","internalType":"string"},{"name":"chainId","type":"uint256","internalType":"uint256"},{"name":"verifyingContract","type":"address","internalType":"address"},{"name":"salt","type":"bytes32","internalType":"bytes32"},{"name":"extensions","type":"uint256[]","internalType":"uint256[]"}],"stateMutability":"view"},{"type":"function","name":"increaseNonce","inputs":[{"name":"where","type":"address","internalType":"address"}],"outputs":[],"stateMutability":"nonpayable"},{"type":"function","name":"isOptedIn","inputs":[{"name":"who","type":"address","internalType":"address"},{"name":"where","type":"address","internalType":"address"}],"outputs":[{"name":"","type":"bool","internalType":"bool"}],"stateMutability":"view"},{"type":"function","name":"isOptedInAt","inputs":[{"name":"who","type":"address","internalType":"address"},{"name":"where","type":"address","internalType":"address"},{"name":"timestamp","type":"uint48","internalType":"uint48"},{"name":"hint","type":"bytes","internalType":"bytes"}],"outputs":[{"name":"","type":"bool","internalType":"bool"}],"stateMutability":"view"},{"type":"function","name":"nonces","inputs":[{"name":"who","type":"address","internalType":"address"},{"name":"where","type":"address","internalType":"address"}],"outputs":[{"name":"nonce","type":"uint256","internalType":"uint256"}],"stateMutability":"view"},{"type":"function","name":"optIn","inputs":[{"name":"where","type":"address","internalType":"address"}],"outputs":[],"stateMutability":"nonpayable"},{"type":"function","name":"optIn","inputs":[{"name":"who","type":"address","internalType":"address"},{"name":"where","type":"address","internalType":"address"},{"name":"deadline","type":"uint48","internalType":"uint48"},{"name":"signature","type":"bytes","internalType":"bytes"}],"outputs":[],"stateMutability":"nonpayable"},{"type":"function","name":"optOut","inputs":[{"name":"who","type":"address","internalType":"address"},{"name":"where","type":"address","internalType":"address"},{"name":"deadline","type":"uint48","internalType":"uint48"},{"name":"signature","type":"bytes","internalType":"bytes"}],"outputs":[],"stateMutability":"nonpayable"},{"type":"function","name":"optOut","inputs":[{"name":"where","type":"address","internalType":"address"}],"outputs":[],"stateMutability":"nonpayable"},{"type":"function","name":"staticDelegateCall","inputs":[{"name":"target","type":"address","internalType":"address"},{"name":"data","type":"bytes","internalType":"bytes"}],"outputs":[],"stateMutability":"nonpayable"},{"type":"event","name":"EIP712DomainChanged","inputs":[],"anonymous":false},{"type":"event","name":"IncreaseNonce","inputs":[{"name":"who","type":"address","indexed":true,"internalType":"address"},{"name":"where","type":"address","indexed":true,"internalType":"address"}],"anonymous":false},{"type":"event","name":"OptIn","inputs":[{"name":"who","type":"address","indexed":true,"internalType":"address"},{"name":"where","type":"address","indexed":true,"internalType":"address"}],"anonymous":false},{"type":"event","name":"OptOut","inputs":[{"name":"who","type":"address","indexed":true,"internalType":"address"},{"name":"where","type":"address","indexed":true,"internalType":"address"}],"anonymous":false},{"type":"error","name":"AlreadyOptedIn","inputs":[]},{"type":"error","name":"CheckpointUnorderedInsertion","inputs":[]},{"type":"error","name":"ExpiredSignature","inputs":[]},{"type":"error","name":"InvalidShortString","inputs":[]},{"type":"error","name":"InvalidSignature","inputs":[]},{"type":"error","name":"NotOptedIn","inputs":[]},{"type":"error","name":"NotWhereEntity","inputs":[]},{"type":"error","name":"NotWho","inputs":[]},{"type":"error","name":"OptOutCooldown","inputs":[]},{"type":"error","name":"SafeCastOverflowedUintDowncast","inputs":[{"name":"bits","type":"uint8","internalType":"uint8"},{"name":"value","type":"uint256","internalType":"uint256"}]},{"type":"error","name":"StringTooLong","inputs":[{"name":"str","type":"string","internalType":"string"}]}]',
        "middleware_service": '[{"inputs":[{"internalType":"address","name":"networkRegistry","type":"address"}],"stateMutability":"nonpayable","type":"constructor"},{"inputs":[],"name":"AlreadySet","type":"error"},{"inputs":[],"name":"NotNetwork","type":"error"},{"anonymous":false,"inputs":[{"indexed":true,"internalType":"address","name":"network","type":"address"},{"indexed":false,"internalType":"address","name":"middleware","type":"address"}],"name":"SetMiddleware","type":"event"},{"inputs":[],"name":"NETWORK_REGISTRY","outputs":[{"internalType":"address","name":"","type":"address"}],"stateMutability":"view","type":"function"},{"inputs":[{"internalType":"address","name":"network","type":"address"}],"name":"middleware","outputs":[{"internalType":"address","name":"value","type":"address"}],"stateMutability":"view","type":"function"},{"inputs":[{"internalType":"address","name":"middleware_","type":"address"}],"name":"setMiddleware","outputs":[],"stateMutability":"nonpayable","type":"function"}]',
        "vault_factory": '[{"inputs":[{"internalType":"address","name":"owner_","type":"address"}],"stateMutability":"nonpayable","type":"constructor"},{"inputs":[],"name":"AlreadyWhitelisted","type":"error"},{"inputs":[],"name":"EntityNotExist","type":"error"},{"inputs":[],"name":"InvalidImplementation","type":"error"},{"inputs":[],"name":"InvalidVersion","type":"error"},{"inputs":[],"name":"NotOwner","type":"error"},{"inputs":[],"name":"OldVersion","type":"error"},{"inputs":[{"internalType":"address","name":"owner","type":"address"}],"name":"OwnableInvalidOwner","type":"error"},{"inputs":[{"internalType":"address","name":"account","type":"address"}],"name":"OwnableUnauthorizedAccount","type":"error"},{"anonymous":false,"inputs":[{"indexed":true,"internalType":"address","name":"entity","type":"address"}],"name":"AddEntity","type":"event"},{"anonymous":false,"inputs":[{"indexed":true,"internalType":"address","name":"entity","type":"address"},{"indexed":false,"internalType":"uint64","name":"newVersion","type":"uint64"}],"name":"Migrate","type":"event"},{"anonymous":false,"inputs":[{"indexed":true,"internalType":"address","name":"previousOwner","type":"address"},{"indexed":true,"internalType":"address","name":"newOwner","type":"address"}],"name":"OwnershipTransferred","type":"event"},{"anonymous":false,"inputs":[{"indexed":true,"internalType":"address","name":"implementation","type":"address"}],"name":"Whitelist","type":"event"},{"inputs":[{"internalType":"uint64","name":"version","type":"uint64"},{"internalType":"address","name":"owner_","type":"address"},{"internalType":"bool","name":"withInitialize","type":"bool"},{"internalType":"bytes","name":"data","type":"bytes"}],"name":"create","outputs":[{"internalType":"address","name":"entity_","type":"address"}],"stateMutability":"nonpayable","type":"function"},{"inputs":[{"internalType":"uint256","name":"index","type":"uint256"}],"name":"entity","outputs":[{"internalType":"address","name":"","type":"address"}],"stateMutability":"view","type":"function"},{"inputs":[{"internalType":"uint64","name":"version","type":"uint64"}],"name":"implementation","outputs":[{"internalType":"address","name":"","type":"address"}],"stateMutability":"view","type":"function"},{"inputs":[{"internalType":"address","name":"entity_","type":"address"}],"name":"isEntity","outputs":[{"internalType":"bool","name":"","type":"bool"}],"stateMutability":"view","type":"function"},{"inputs":[],"name":"lastVersion","outputs":[{"internalType":"uint64","name":"","type":"uint64"}],"stateMutability":"view","type":"function"},{"inputs":[{"internalType":"address","name":"entity_","type":"address"},{"internalType":"uint64","name":"newVersion","type":"uint64"},{"internalType":"bytes","name":"data","type":"bytes"}],"name":"migrate","outputs":[],"stateMutability":"nonpayable","type":"function"},{"inputs":[],"name":"owner","outputs":[{"internalType":"address","name":"","type":"address"}],"stateMutability":"view","type":"function"},{"inputs":[],"name":"renounceOwnership","outputs":[],"stateMutability":"nonpayable","type":"function"},{"inputs":[],"name":"totalEntities","outputs":[{"internalType":"uint256","name":"","type":"uint256"}],"stateMutability":"view","type":"function"},{"inputs":[{"internalType":"address","name":"newOwner","type":"address"}],"name":"transferOwnership","outputs":[],"stateMutability":"nonpayable","type":"function"},{"inputs":[{"internalType":"address","name":"implementation_","type":"address"}],"name":"whitelist","outputs":[],"stateMutability":"nonpayable","type":"function"}]',
        "entity": '[{"inputs":[{"internalType":"address","name":"networkRegistry","type":"address"},{"internalType":"address","name":"vaultFactory","type":"address"},{"internalType":"address","name":"operatorVaultOptInService","type":"address"},{"internalType":"address","name":"operatorNetworkOptInService","type":"address"},{"internalType":"address","name":"delegatorFactory","type":"address"},{"internalType":"uint64","name":"entityType","type":"uint64"}],"stateMutability":"nonpayable","type":"constructor"},{"inputs":[],"name":"AccessControlBadConfirmation","type":"error"},{"inputs":[{"internalType":"address","name":"account","type":"address"},{"internalType":"bytes32","name":"neededRole","type":"bytes32"}],"name":"AccessControlUnauthorizedAccount","type":"error"},{"inputs":[],"name":"AlreadySet","type":"error"},{"inputs":[],"name":"CheckpointUnorderedInsertion","type":"error"},{"inputs":[],"name":"DuplicateRoleHolder","type":"error"},{"inputs":[],"name":"ExceedsMaxNetworkLimit","type":"error"},{"inputs":[],"name":"InvalidInitialization","type":"error"},{"inputs":[],"name":"MathOverflowedMulDiv","type":"error"},{"inputs":[],"name":"MissingRoleHolders","type":"error"},{"inputs":[],"name":"NotInitializing","type":"error"},{"inputs":[],"name":"NotNetwork","type":"error"},{"inputs":[],"name":"NotSlasher","type":"error"},{"inputs":[],"name":"NotVault","type":"error"},{"inputs":[{"internalType":"uint8","name":"bits","type":"uint8"},{"internalType":"uint256","name":"value","type":"uint256"}],"name":"SafeCastOverflowedUintDowncast","type":"error"},{"inputs":[],"name":"ZeroAddressRoleHolder","type":"error"},{"anonymous":false,"inputs":[{"indexed":false,"internalType":"uint64","name":"version","type":"uint64"}],"name":"Initialized","type":"event"},{"anonymous":false,"inputs":[{"indexed":true,"internalType":"bytes32","name":"subnetwork","type":"bytes32"},{"indexed":true,"internalType":"address","name":"operator","type":"address"},{"indexed":false,"internalType":"uint256","name":"slashedAmount","type":"uint256"}],"name":"OnSlash","type":"event"},{"anonymous":false,"inputs":[{"indexed":true,"internalType":"bytes32","name":"role","type":"bytes32"},{"indexed":true,"internalType":"bytes32","name":"previousAdminRole","type":"bytes32"},{"indexed":true,"internalType":"bytes32","name":"newAdminRole","type":"bytes32"}],"name":"RoleAdminChanged","type":"event"},{"anonymous":false,"inputs":[{"indexed":true,"internalType":"bytes32","name":"role","type":"bytes32"},{"indexed":true,"internalType":"address","name":"account","type":"address"},{"indexed":true,"internalType":"address","name":"sender","type":"address"}],"name":"RoleGranted","type":"event"},{"anonymous":false,"inputs":[{"indexed":true,"internalType":"bytes32","name":"role","type":"bytes32"},{"indexed":true,"internalType":"address","name":"account","type":"address"},{"indexed":true,"internalType":"address","name":"sender","type":"address"}],"name":"RoleRevoked","type":"event"},{"anonymous":false,"inputs":[{"indexed":true,"internalType":"address","name":"hook","type":"address"}],"name":"SetHook","type":"event"},{"anonymous":false,"inputs":[{"indexed":true,"internalType":"bytes32","name":"subnetwork","type":"bytes32"},{"indexed":false,"internalType":"uint256","name":"amount","type":"uint256"}],"name":"SetMaxNetworkLimit","type":"event"},{"anonymous":false,"inputs":[{"indexed":true,"internalType":"bytes32","name":"subnetwork","type":"bytes32"},{"indexed":false,"internalType":"uint256","name":"amount","type":"uint256"}],"name":"SetNetworkLimit","type":"event"},{"anonymous":false,"inputs":[{"indexed":true,"internalType":"bytes32","name":"subnetwork","type":"bytes32"},{"indexed":true,"internalType":"address","name":"operator","type":"address"},{"indexed":false,"internalType":"uint256","name":"shares","type":"uint256"}],"name":"SetOperatorNetworkShares","type":"event"},{"inputs":[],"name":"DEFAULT_ADMIN_ROLE","outputs":[{"internalType":"bytes32","name":"","type":"bytes32"}],"stateMutability":"view","type":"function"},{"inputs":[],"name":"FACTORY","outputs":[{"internalType":"address","name":"","type":"address"}],"stateMutability":"view","type":"function"},{"inputs":[],"name":"HOOK_SET_ROLE","outputs":[{"internalType":"bytes32","name":"","type":"bytes32"}],"stateMutability":"view","type":"function"},{"inputs":[],"name":"NETWORK_LIMIT_SET_ROLE","outputs":[{"internalType":"bytes32","name":"","type":"bytes32"}],"stateMutability":"view","type":"function"},{"inputs":[],"name":"NETWORK_REGISTRY","outputs":[{"internalType":"address","name":"","type":"address"}],"stateMutability":"view","type":"function"},{"inputs":[],"name":"OPERATOR_NETWORK_OPT_IN_SERVICE","outputs":[{"internalType":"address","name":"","type":"address"}],"stateMutability":"view","type":"function"},{"inputs":[],"name":"OPERATOR_NETWORK_SHARES_SET_ROLE","outputs":[{"internalType":"bytes32","name":"","type":"bytes32"}],"stateMutability":"view","type":"function"},{"inputs":[],"name":"OPERATOR_VAULT_OPT_IN_SERVICE","outputs":[{"internalType":"address","name":"","type":"address"}],"stateMutability":"view","type":"function"},{"inputs":[],"name":"TYPE","outputs":[{"internalType":"uint64","name":"","type":"uint64"}],"stateMutability":"view","type":"function"},{"inputs":[],"name":"VAULT_FACTORY","outputs":[{"internalType":"address","name":"","type":"address"}],"stateMutability":"view","type":"function"},{"inputs":[],"name":"VERSION","outputs":[{"internalType":"uint64","name":"","type":"uint64"}],"stateMutability":"view","type":"function"},{"inputs":[{"internalType":"bytes32","name":"role","type":"bytes32"}],"name":"getRoleAdmin","outputs":[{"internalType":"bytes32","name":"","type":"bytes32"}],"stateMutability":"view","type":"function"},{"inputs":[{"internalType":"bytes32","name":"role","type":"bytes32"},{"internalType":"address","name":"account","type":"address"}],"name":"grantRole","outputs":[],"stateMutability":"nonpayable","type":"function"},{"inputs":[{"internalType":"bytes32","name":"role","type":"bytes32"},{"internalType":"address","name":"account","type":"address"}],"name":"hasRole","outputs":[{"internalType":"bool","name":"","type":"bool"}],"stateMutability":"view","type":"function"},{"inputs":[],"name":"hook","outputs":[{"internalType":"address","name":"","type":"address"}],"stateMutability":"view","type":"function"},{"inputs":[{"internalType":"bytes","name":"data","type":"bytes"}],"name":"initialize","outputs":[],"stateMutability":"nonpayable","type":"function"},{"inputs":[{"internalType":"bytes32","name":"subnetwork","type":"bytes32"}],"name":"maxNetworkLimit","outputs":[{"internalType":"uint256","name":"value","type":"uint256"}],"stateMutability":"view","type":"function"},{"inputs":[{"internalType":"bytes32","name":"subnetwork","type":"bytes32"}],"name":"networkLimit","outputs":[{"internalType":"uint256","name":"","type":"uint256"}],"stateMutability":"view","type":"function"},{"inputs":[{"internalType":"bytes32","name":"subnetwork","type":"bytes32"},{"internalType":"uint48","name":"timestamp","type":"uint48"},{"internalType":"bytes","name":"hint","type":"bytes"}],"name":"networkLimitAt","outputs":[{"internalType":"uint256","name":"","type":"uint256"}],"stateMutability":"view","type":"function"},{"inputs":[{"internalType":"bytes32","name":"subnetwork","type":"bytes32"},{"internalType":"address","name":"operator","type":"address"},{"internalType":"uint256","name":"slashedAmount","type":"uint256"},{"internalType":"uint48","name":"captureTimestamp","type":"uint48"},{"internalType":"bytes","name":"data","type":"bytes"}],"name":"onSlash","outputs":[],"stateMutability":"nonpayable","type":"function"},{"inputs":[{"internalType":"bytes32","name":"subnetwork","type":"bytes32"},{"internalType":"address","name":"operator","type":"address"}],"name":"operatorNetworkShares","outputs":[{"internalType":"uint256","name":"","type":"uint256"}],"stateMutability":"view","type":"function"},{"inputs":[{"internalType":"bytes32","name":"subnetwork","type":"bytes32"},{"internalType":"address","name":"operator","type":"address"},{"internalType":"uint48","name":"timestamp","type":"uint48"},{"internalType":"bytes","name":"hint","type":"bytes"}],"name":"operatorNetworkSharesAt","outputs":[{"internalType":"uint256","name":"","type":"uint256"}],"stateMutability":"view","type":"function"},{"inputs":[{"internalType":"bytes32","name":"role","type":"bytes32"},{"internalType":"address","name":"callerConfirmation","type":"address"}],"name":"renounceRole","outputs":[],"stateMutability":"nonpayable","type":"function"},{"inputs":[{"internalType":"bytes32","name":"role","type":"bytes32"},{"internalType":"address","name":"account","type":"address"}],"name":"revokeRole","outputs":[],"stateMutability":"nonpayable","type":"function"},{"inputs":[{"internalType":"address","name":"hook_","type":"address"}],"name":"setHook","outputs":[],"stateMutability":"nonpayable","type":"function"},{"inputs":[{"internalType":"uint96","name":"identifier","type":"uint96"},{"internalType":"uint256","name":"amount","type":"uint256"}],"name":"setMaxNetworkLimit","outputs":[],"stateMutability":"nonpayable","type":"function"},{"inputs":[{"internalType":"bytes32","name":"subnetwork","type":"bytes32"},{"internalType":"uint256","name":"amount","type":"uint256"}],"name":"setNetworkLimit","outputs":[],"stateMutability":"nonpayable","type":"function"},{"inputs":[{"internalType":"bytes32","name":"subnetwork","type":"bytes32"},{"internalType":"address","name":"operator","type":"address"},{"internalType":"uint256","name":"shares","type":"uint256"}],"name":"setOperatorNetworkShares","outputs":[],"stateMutability":"nonpayable","type":"function"},{"inputs":[{"internalType":"bytes32","name":"subnetwork","type":"bytes32"},{"internalType":"address","name":"operator","type":"address"}],"name":"stake","outputs":[{"internalType":"uint256","name":"","type":"uint256"}],"stateMutability":"view","type":"function"},{"inputs":[{"internalType":"bytes32","name":"subnetwork","type":"bytes32"},{"internalType":"address","name":"operator","type":"address"},{"internalType":"uint48","name":"timestamp","type":"uint48"},{"internalType":"bytes","name":"hints","type":"bytes"}],"name":"stakeAt","outputs":[{"internalType":"uint256","name":"","type":"uint256"}],"stateMutability":"view","type":"function"},{"inputs":[{"internalType":"address","name":"target","type":"address"},{"internalType":"bytes","name":"data","type":"bytes"}],"name":"staticDelegateCall","outputs":[],"stateMutability":"nonpayable","type":"function"},{"inputs":[{"internalType":"bytes4","name":"interfaceId","type":"bytes4"}],"name":"supportsInterface","outputs":[{"internalType":"bool","name":"","type":"bool"}],"stateMutability":"view","type":"function"},{"inputs":[{"internalType":"bytes32","name":"subnetwork","type":"bytes32"}],"name":"totalOperatorNetworkShares","outputs":[{"internalType":"uint256","name":"","type":"uint256"}],"stateMutability":"view","type":"function"},{"inputs":[{"internalType":"bytes32","name":"subnetwork","type":"bytes32"},{"internalType":"uint48","name":"timestamp","type":"uint48"},{"internalType":"bytes","name":"hint","type":"bytes"}],"name":"totalOperatorNetworkSharesAt","outputs":[{"internalType":"uint256","name":"","type":"uint256"}],"stateMutability":"view","type":"function"},{"inputs":[],"name":"vault","outputs":[{"internalType":"address","name":"","type":"address"}],"stateMutability":"view","type":"function"}]',
        "delegator": '[{"inputs":[{"internalType":"address","name":"networkRegistry","type":"address"},{"internalType":"address","name":"vaultFactory","type":"address"},{"internalType":"address","name":"operatorVaultOptInService","type":"address"},{"internalType":"address","name":"operatorNetworkOptInService","type":"address"},{"internalType":"address","name":"delegatorFactory","type":"address"},{"internalType":"uint64","name":"entityType","type":"uint64"}],"stateMutability":"nonpayable","type":"constructor"},{"inputs":[],"name":"AccessControlBadConfirmation","type":"error"},{"inputs":[{"internalType":"address","name":"account","type":"address"},{"internalType":"bytes32","name":"neededRole","type":"bytes32"}],"name":"AccessControlUnauthorizedAccount","type":"error"},{"inputs":[],"name":"AlreadySet","type":"error"},{"inputs":[],"name":"CheckpointUnorderedInsertion","type":"error"},{"inputs":[],"name":"DuplicateRoleHolder","type":"error"},{"inputs":[],"name":"ExceedsMaxNetworkLimit","type":"error"},{"inputs":[],"name":"InvalidInitialization","type":"error"},{"inputs":[],"name":"MathOverflowedMulDiv","type":"error"},{"inputs":[],"name":"MissingRoleHolders","type":"error"},{"inputs":[],"name":"NotInitializing","type":"error"},{"inputs":[],"name":"NotNetwork","type":"error"},{"inputs":[],"name":"NotSlasher","type":"error"},{"inputs":[],"name":"NotVault","type":"error"},{"inputs":[{"internalType":"uint8","name":"bits","type":"uint8"},{"internalType":"uint256","name":"value","type":"uint256"}],"name":"SafeCastOverflowedUintDowncast","type":"error"},{"inputs":[],"name":"ZeroAddressRoleHolder","type":"error"},{"anonymous":false,"inputs":[{"indexed":false,"internalType":"uint64","name":"version","type":"uint64"}],"name":"Initialized","type":"event"},{"anonymous":false,"inputs":[{"indexed":true,"internalType":"bytes32","name":"subnetwork","type":"bytes32"},{"indexed":true,"internalType":"address","name":"operator","type":"address"},{"indexed":false,"internalType":"uint256","name":"slashedAmount","type":"uint256"}],"name":"OnSlash","type":"event"},{"anonymous":false,"inputs":[{"indexed":true,"internalType":"bytes32","name":"role","type":"bytes32"},{"indexed":true,"internalType":"bytes32","name":"previousAdminRole","type":"bytes32"},{"indexed":true,"internalType":"bytes32","name":"newAdminRole","type":"bytes32"}],"name":"RoleAdminChanged","type":"event"},{"anonymous":false,"inputs":[{"indexed":true,"internalType":"bytes32","name":"role","type":"bytes32"},{"indexed":true,"internalType":"address","name":"account","type":"address"},{"indexed":true,"internalType":"address","name":"sender","type":"address"}],"name":"RoleGranted","type":"event"},{"anonymous":false,"inputs":[{"indexed":true,"internalType":"bytes32","name":"role","type":"bytes32"},{"indexed":true,"internalType":"address","name":"account","type":"address"},{"indexed":true,"internalType":"address","name":"sender","type":"address"}],"name":"RoleRevoked","type":"event"},{"anonymous":false,"inputs":[{"indexed":true,"internalType":"address","name":"hook","type":"address"}],"name":"SetHook","type":"event"},{"anonymous":false,"inputs":[{"indexed":true,"internalType":"bytes32","name":"subnetwork","type":"bytes32"},{"indexed":false,"internalType":"uint256","name":"amount","type":"uint256"}],"name":"SetMaxNetworkLimit","type":"event"},{"anonymous":false,"inputs":[{"indexed":true,"internalType":"bytes32","name":"subnetwork","type":"bytes32"},{"indexed":false,"internalType":"uint256","name":"amount","type":"uint256"}],"name":"SetNetworkLimit","type":"event"},{"anonymous":false,"inputs":[{"indexed":true,"internalType":"bytes32","name":"subnetwork","type":"bytes32"},{"indexed":true,"internalType":"address","name":"operator","type":"address"},{"indexed":false,"internalType":"uint256","name":"shares","type":"uint256"}],"name":"SetOperatorNetworkShares","type":"event"},{"inputs":[],"name":"DEFAULT_ADMIN_ROLE","outputs":[{"internalType":"bytes32","name":"","type":"bytes32"}],"stateMutability":"view","type":"function"},{"inputs":[],"name":"FACTORY","outputs":[{"internalType":"address","name":"","type":"address"}],"stateMutability":"view","type":"function"},{"inputs":[],"name":"HOOK_SET_ROLE","outputs":[{"internalType":"bytes32","name":"","type":"bytes32"}],"stateMutability":"view","type":"function"},{"inputs":[],"name":"NETWORK_LIMIT_SET_ROLE","outputs":[{"internalType":"bytes32","name":"","type":"bytes32"}],"stateMutability":"view","type":"function"},{"inputs":[],"name":"NETWORK_REGISTRY","outputs":[{"internalType":"address","name":"","type":"address"}],"stateMutability":"view","type":"function"},{"inputs":[],"name":"OPERATOR_NETWORK_OPT_IN_SERVICE","outputs":[{"internalType":"address","name":"","type":"address"}],"stateMutability":"view","type":"function"},{"inputs":[],"name":"OPERATOR_NETWORK_SHARES_SET_ROLE","outputs":[{"internalType":"bytes32","name":"","type":"bytes32"}],"stateMutability":"view","type":"function"},{"inputs":[],"name":"OPERATOR_VAULT_OPT_IN_SERVICE","outputs":[{"internalType":"address","name":"","type":"address"}],"stateMutability":"view","type":"function"},{"inputs":[],"name":"TYPE","outputs":[{"internalType":"uint64","name":"","type":"uint64"}],"stateMutability":"view","type":"function"},{"inputs":[],"name":"VAULT_FACTORY","outputs":[{"internalType":"address","name":"","type":"address"}],"stateMutability":"view","type":"function"},{"inputs":[],"name":"VERSION","outputs":[{"internalType":"uint64","name":"","type":"uint64"}],"stateMutability":"view","type":"function"},{"inputs":[{"internalType":"bytes32","name":"role","type":"bytes32"}],"name":"getRoleAdmin","outputs":[{"internalType":"bytes32","name":"","type":"bytes32"}],"stateMutability":"view","type":"function"},{"inputs":[{"internalType":"bytes32","name":"role","type":"bytes32"},{"internalType":"address","name":"account","type":"address"}],"name":"grantRole","outputs":[],"stateMutability":"nonpayable","type":"function"},{"inputs":[{"internalType":"bytes32","name":"role","type":"bytes32"},{"internalType":"address","name":"account","type":"address"}],"name":"hasRole","outputs":[{"internalType":"bool","name":"","type":"bool"}],"stateMutability":"view","type":"function"},{"inputs":[],"name":"hook","outputs":[{"internalType":"address","name":"","type":"address"}],"stateMutability":"view","type":"function"},{"inputs":[{"internalType":"bytes","name":"data","type":"bytes"}],"name":"initialize","outputs":[],"stateMutability":"nonpayable","type":"function"},{"inputs":[{"internalType":"bytes32","name":"subnetwork","type":"bytes32"}],"name":"maxNetworkLimit","outputs":[{"internalType":"uint256","name":"value","type":"uint256"}],"stateMutability":"view","type":"function"},{"inputs":[{"internalType":"bytes32","name":"subnetwork","type":"bytes32"}],"name":"networkLimit","outputs":[{"internalType":"uint256","name":"","type":"uint256"}],"stateMutability":"view","type":"function"},{"inputs":[{"internalType":"bytes32","name":"subnetwork","type":"bytes32"},{"internalType":"uint48","name":"timestamp","type":"uint48"},{"internalType":"bytes","name":"hint","type":"bytes"}],"name":"networkLimitAt","outputs":[{"internalType":"uint256","name":"","type":"uint256"}],"stateMutability":"view","type":"function"},{"inputs":[{"internalType":"bytes32","name":"subnetwork","type":"bytes32"},{"internalType":"address","name":"operator","type":"address"},{"internalType":"uint256","name":"slashedAmount","type":"uint256"},{"internalType":"uint48","name":"captureTimestamp","type":"uint48"},{"internalType":"bytes","name":"data","type":"bytes"}],"name":"onSlash","outputs":[],"stateMutability":"nonpayable","type":"function"},{"inputs":[{"internalType":"bytes32","name":"subnetwork","type":"bytes32"},{"internalType":"address","name":"operator","type":"address"}],"name":"operatorNetworkShares","outputs":[{"internalType":"uint256","name":"","type":"uint256"}],"stateMutability":"view","type":"function"},{"inputs":[{"internalType":"bytes32","name":"subnetwork","type":"bytes32"},{"internalType":"address","name":"operator","type":"address"},{"internalType":"uint48","name":"timestamp","type":"uint48"},{"internalType":"bytes","name":"hint","type":"bytes"}],"name":"operatorNetworkSharesAt","outputs":[{"internalType":"uint256","name":"","type":"uint256"}],"stateMutability":"view","type":"function"},{"inputs":[{"internalType":"bytes32","name":"role","type":"bytes32"},{"internalType":"address","name":"callerConfirmation","type":"address"}],"name":"renounceRole","outputs":[],"stateMutability":"nonpayable","type":"function"},{"inputs":[{"internalType":"bytes32","name":"role","type":"bytes32"},{"internalType":"address","name":"account","type":"address"}],"name":"revokeRole","outputs":[],"stateMutability":"nonpayable","type":"function"},{"inputs":[{"internalType":"address","name":"hook_","type":"address"}],"name":"setHook","outputs":[],"stateMutability":"nonpayable","type":"function"},{"inputs":[{"internalType":"uint96","name":"identifier","type":"uint96"},{"internalType":"uint256","name":"amount","type":"uint256"}],"name":"setMaxNetworkLimit","outputs":[],"stateMutability":"nonpayable","type":"function"},{"inputs":[{"internalType":"bytes32","name":"subnetwork","type":"bytes32"},{"internalType":"uint256","name":"amount","type":"uint256"}],"name":"setNetworkLimit","outputs":[],"stateMutability":"nonpayable","type":"function"},{"inputs":[{"internalType":"bytes32","name":"subnetwork","type":"bytes32"},{"internalType":"address","name":"operator","type":"address"},{"internalType":"uint256","name":"shares","type":"uint256"}],"name":"setOperatorNetworkShares","outputs":[],"stateMutability":"nonpayable","type":"function"},{"inputs":[{"internalType":"bytes32","name":"subnetwork","type":"bytes32"},{"internalType":"address","name":"operator","type":"address"}],"name":"stake","outputs":[{"internalType":"uint256","name":"","type":"uint256"}],"stateMutability":"view","type":"function"},{"inputs":[{"internalType":"bytes32","name":"subnetwork","type":"bytes32"},{"internalType":"address","name":"operator","type":"address"},{"internalType":"uint48","name":"timestamp","type":"uint48"},{"internalType":"bytes","name":"hints","type":"bytes"}],"name":"stakeAt","outputs":[{"internalType":"uint256","name":"","type":"uint256"}],"stateMutability":"view","type":"function"},{"inputs":[{"internalType":"address","name":"target","type":"address"},{"internalType":"bytes","name":"data","type":"bytes"}],"name":"staticDelegateCall","outputs":[],"stateMutability":"nonpayable","type":"function"},{"inputs":[{"internalType":"bytes4","name":"interfaceId","type":"bytes4"}],"name":"supportsInterface","outputs":[{"internalType":"bool","name":"","type":"bool"}],"stateMutability":"view","type":"function"},{"inputs":[{"internalType":"bytes32","name":"subnetwork","type":"bytes32"}],"name":"totalOperatorNetworkShares","outputs":[{"internalType":"uint256","name":"","type":"uint256"}],"stateMutability":"view","type":"function"},{"inputs":[{"internalType":"bytes32","name":"subnetwork","type":"bytes32"},{"internalType":"uint48","name":"timestamp","type":"uint48"},{"internalType":"bytes","name":"hint","type":"bytes"}],"name":"totalOperatorNetworkSharesAt","outputs":[{"internalType":"uint256","name":"","type":"uint256"}],"stateMutability":"view","type":"function"},{"inputs":[],"name":"vault","outputs":[{"internalType":"address","name":"","type":"address"}],"stateMutability":"view","type":"function"}]',
        "network_restake_delegator": '[{"inputs":[{"internalType":"address","name":"networkRegistry","type":"address"},{"internalType":"address","name":"vaultFactory","type":"address"},{"internalType":"address","name":"operatorVaultOptInService","type":"address"},{"internalType":"address","name":"operatorNetworkOptInService","type":"address"},{"internalType":"address","name":"delegatorFactory","type":"address"},{"internalType":"uint64","name":"entityType","type":"uint64"}],"stateMutability":"nonpayable","type":"constructor"},{"inputs":[],"name":"AccessControlBadConfirmation","type":"error"},{"inputs":[{"internalType":"address","name":"account","type":"address"},{"internalType":"bytes32","name":"neededRole","type":"bytes32"}],"name":"AccessControlUnauthorizedAccount","type":"error"},{"inputs":[],"name":"AlreadySet","type":"error"},{"inputs":[],"name":"CheckpointUnorderedInsertion","type":"error"},{"inputs":[],"name":"DuplicateRoleHolder","type":"error"},{"inputs":[],"name":"ExceedsMaxNetworkLimit","type":"error"},{"inputs":[],"name":"InvalidInitialization","type":"error"},{"inputs":[],"name":"MathOverflowedMulDiv","type":"error"},{"inputs":[],"name":"MissingRoleHolders","type":"error"},{"inputs":[],"name":"NotInitializing","type":"error"},{"inputs":[],"name":"NotNetwork","type":"error"},{"inputs":[],"name":"NotSlasher","type":"error"},{"inputs":[],"name":"NotVault","type":"error"},{"inputs":[{"internalType":"uint8","name":"bits","type":"uint8"},{"internalType":"uint256","name":"value","type":"uint256"}],"name":"SafeCastOverflowedUintDowncast","type":"error"},{"inputs":[],"name":"ZeroAddressRoleHolder","type":"error"},{"anonymous":false,"inputs":[{"indexed":false,"internalType":"uint64","name":"version","type":"uint64"}],"name":"Initialized","type":"event"},{"anonymous":false,"inputs":[{"indexed":true,"internalType":"bytes32","name":"subnetwork","type":"bytes32"},{"indexed":true,"internalType":"address","name":"operator","type":"address"},{"indexed":false,"internalType":"uint256","name":"slashedAmount","type":"uint256"}],"name":"OnSlash","type":"event"},{"anonymous":false,"inputs":[{"indexed":true,"internalType":"bytes32","name":"role","type":"bytes32"},{"indexed":true,"internalType":"bytes32","name":"previousAdminRole","type":"bytes32"},{"indexed":true,"internalType":"bytes32","name":"newAdminRole","type":"bytes32"}],"name":"RoleAdminChanged","type":"event"},{"anonymous":false,"inputs":[{"indexed":true,"internalType":"bytes32","name":"role","type":"bytes32"},{"indexed":true,"internalType":"address","name":"account","type":"address"},{"indexed":true,"internalType":"address","name":"sender","type":"address"}],"name":"RoleGranted","type":"event"},{"anonymous":false,"inputs":[{"indexed":true,"internalType":"bytes32","name":"role","type":"bytes32"},{"indexed":true,"internalType":"address","name":"account","type":"address"},{"indexed":true,"internalType":"address","name":"sender","type":"address"}],"name":"RoleRevoked","type":"event"},{"anonymous":false,"inputs":[{"indexed":true,"internalType":"address","name":"hook","type":"address"}],"name":"SetHook","type":"event"},{"anonymous":false,"inputs":[{"indexed":true,"internalType":"bytes32","name":"subnetwork","type":"bytes32"},{"indexed":false,"internalType":"uint256","name":"amount","type":"uint256"}],"name":"SetMaxNetworkLimit","type":"event"},{"anonymous":false,"inputs":[{"indexed":true,"internalType":"bytes32","name":"subnetwork","type":"bytes32"},{"indexed":false,"internalType":"uint256","name":"amount","type":"uint256"}],"name":"SetNetworkLimit","type":"event"},{"anonymous":false,"inputs":[{"indexed":true,"internalType":"bytes32","name":"subnetwork","type":"bytes32"},{"indexed":true,"internalType":"address","name":"operator","type":"address"},{"indexed":false,"internalType":"uint256","name":"shares","type":"uint256"}],"name":"SetOperatorNetworkShares","type":"event"},{"inputs":[],"name":"DEFAULT_ADMIN_ROLE","outputs":[{"internalType":"bytes32","name":"","type":"bytes32"}],"stateMutability":"view","type":"function"},{"inputs":[],"name":"FACTORY","outputs":[{"internalType":"address","name":"","type":"address"}],"stateMutability":"view","type":"function"},{"inputs":[],"name":"HOOK_SET_ROLE","outputs":[{"internalType":"bytes32","name":"","type":"bytes32"}],"stateMutability":"view","type":"function"},{"inputs":[],"name":"NETWORK_LIMIT_SET_ROLE","outputs":[{"internalType":"bytes32","name":"","type":"bytes32"}],"stateMutability":"view","type":"function"},{"inputs":[],"name":"NETWORK_REGISTRY","outputs":[{"internalType":"address","name":"","type":"address"}],"stateMutability":"view","type":"function"},{"inputs":[],"name":"OPERATOR_NETWORK_OPT_IN_SERVICE","outputs":[{"internalType":"address","name":"","type":"address"}],"stateMutability":"view","type":"function"},{"inputs":[],"name":"OPERATOR_NETWORK_SHARES_SET_ROLE","outputs":[{"internalType":"bytes32","name":"","type":"bytes32"}],"stateMutability":"view","type":"function"},{"inputs":[],"name":"OPERATOR_VAULT_OPT_IN_SERVICE","outputs":[{"internalType":"address","name":"","type":"address"}],"stateMutability":"view","type":"function"},{"inputs":[],"name":"TYPE","outputs":[{"internalType":"uint64","name":"","type":"uint64"}],"stateMutability":"view","type":"function"},{"inputs":[],"name":"VAULT_FACTORY","outputs":[{"internalType":"address","name":"","type":"address"}],"stateMutability":"view","type":"function"},{"inputs":[],"name":"VERSION","outputs":[{"internalType":"uint64","name":"","type":"uint64"}],"stateMutability":"view","type":"function"},{"inputs":[{"internalType":"bytes32","name":"role","type":"bytes32"}],"name":"getRoleAdmin","outputs":[{"internalType":"bytes32","name":"","type":"bytes32"}],"stateMutability":"view","type":"function"},{"inputs":[{"internalType":"bytes32","name":"role","type":"bytes32"},{"internalType":"address","name":"account","type":"address"}],"name":"grantRole","outputs":[],"stateMutability":"nonpayable","type":"function"},{"inputs":[{"internalType":"bytes32","name":"role","type":"bytes32"},{"internalType":"address","name":"account","type":"address"}],"name":"hasRole","outputs":[{"internalType":"bool","name":"","type":"bool"}],"stateMutability":"view","type":"function"},{"inputs":[],"name":"hook","outputs":[{"internalType":"address","name":"","type":"address"}],"stateMutability":"view","type":"function"},{"inputs":[{"internalType":"bytes","name":"data","type":"bytes"}],"name":"initialize","outputs":[],"stateMutability":"nonpayable","type":"function"},{"inputs":[{"internalType":"bytes32","name":"subnetwork","type":"bytes32"}],"name":"maxNetworkLimit","outputs":[{"internalType":"uint256","name":"value","type":"uint256"}],"stateMutability":"view","type":"function"},{"inputs":[{"internalType":"bytes32","name":"subnetwork","type":"bytes32"}],"name":"networkLimit","outputs":[{"internalType":"uint256","name":"","type":"uint256"}],"stateMutability":"view","type":"function"},{"inputs":[{"internalType":"bytes32","name":"subnetwork","type":"bytes32"},{"internalType":"uint48","name":"timestamp","type":"uint48"},{"internalType":"bytes","name":"hint","type":"bytes"}],"name":"networkLimitAt","outputs":[{"internalType":"uint256","name":"","type":"uint256"}],"stateMutability":"view","type":"function"},{"inputs":[{"internalType":"bytes32","name":"subnetwork","type":"bytes32"},{"internalType":"address","name":"operator","type":"address"},{"internalType":"uint256","name":"slashedAmount","type":"uint256"},{"internalType":"uint48","name":"captureTimestamp","type":"uint48"},{"internalType":"bytes","name":"data","type":"bytes"}],"name":"onSlash","outputs":[],"stateMutability":"nonpayable","type":"function"},{"inputs":[{"internalType":"bytes32","name":"subnetwork","type":"bytes32"},{"internalType":"address","name":"operator","type":"address"}],"name":"operatorNetworkShares","outputs":[{"internalType":"uint256","name":"","type":"uint256"}],"stateMutability":"view","type":"function"},{"inputs":[{"internalType":"bytes32","name":"subnetwork","type":"bytes32"},{"internalType":"address","name":"operator","type":"address"},{"internalType":"uint48","name":"timestamp","type":"uint48"},{"internalType":"bytes","name":"hint","type":"bytes"}],"name":"operatorNetworkSharesAt","outputs":[{"internalType":"uint256","name":"","type":"uint256"}],"stateMutability":"view","type":"function"},{"inputs":[{"internalType":"bytes32","name":"role","type":"bytes32"},{"internalType":"address","name":"callerConfirmation","type":"address"}],"name":"renounceRole","outputs":[],"stateMutability":"nonpayable","type":"function"},{"inputs":[{"internalType":"bytes32","name":"role","type":"bytes32"},{"internalType":"address","name":"account","type":"address"}],"name":"revokeRole","outputs":[],"stateMutability":"nonpayable","type":"function"},{"inputs":[{"internalType":"address","name":"hook_","type":"address"}],"name":"setHook","outputs":[],"stateMutability":"nonpayable","type":"function"},{"inputs":[{"internalType":"uint96","name":"identifier","type":"uint96"},{"internalType":"uint256","name":"amount","type":"uint256"}],"name":"setMaxNetworkLimit","outputs":[],"stateMutability":"nonpayable","type":"function"},{"inputs":[{"internalType":"bytes32","name":"subnetwork","type":"bytes32"},{"internalType":"uint256","name":"amount","type":"uint256"}],"name":"setNetworkLimit","outputs":[],"stateMutability":"nonpayable","type":"function"},{"inputs":[{"internalType":"bytes32","name":"subnetwork","type":"bytes32"},{"internalType":"address","name":"operator","type":"address"},{"internalType":"uint256","name":"shares","type":"uint256"}],"name":"setOperatorNetworkShares","outputs":[],"stateMutability":"nonpayable","type":"function"},{"inputs":[{"internalType":"bytes32","name":"subnetwork","type":"bytes32"},{"internalType":"address","name":"operator","type":"address"}],"name":"stake","outputs":[{"internalType":"uint256","name":"","type":"uint256"}],"stateMutability":"view","type":"function"},{"inputs":[{"internalType":"bytes32","name":"subnetwork","type":"bytes32"},{"internalType":"address","name":"operator","type":"address"},{"internalType":"uint48","name":"timestamp","type":"uint48"},{"internalType":"bytes","name":"hints","type":"bytes"}],"name":"stakeAt","outputs":[{"internalType":"uint256","name":"","type":"uint256"}],"stateMutability":"view","type":"function"},{"inputs":[{"internalType":"address","name":"target","type":"address"},{"internalType":"bytes","name":"data","type":"bytes"}],"name":"staticDelegateCall","outputs":[],"stateMutability":"nonpayable","type":"function"},{"inputs":[{"internalType":"bytes4","name":"interfaceId","type":"bytes4"}],"name":"supportsInterface","outputs":[{"internalType":"bool","name":"","type":"bool"}],"stateMutability":"view","type":"function"},{"inputs":[{"internalType":"bytes32","name":"subnetwork","type":"bytes32"}],"name":"totalOperatorNetworkShares","outputs":[{"internalType":"uint256","name":"","type":"uint256"}],"stateMutability":"view","type":"function"},{"inputs":[{"internalType":"bytes32","name":"subnetwork","type":"bytes32"},{"internalType":"uint48","name":"timestamp","type":"uint48"},{"internalType":"bytes","name":"hint","type":"bytes"}],"name":"totalOperatorNetworkSharesAt","outputs":[{"internalType":"uint256","name":"","type":"uint256"}],"stateMutability":"view","type":"function"},{"inputs":[],"name":"vault","outputs":[{"internalType":"address","name":"","type":"address"}],"stateMutability":"view","type":"function"}]',
        "full_restake_delegator": '[{"inputs":[{"internalType":"address","name":"networkRegistry","type":"address"},{"internalType":"address","name":"vaultFactory","type":"address"},{"internalType":"address","name":"operatorVaultOptInService","type":"address"},{"internalType":"address","name":"operatorNetworkOptInService","type":"address"},{"internalType":"address","name":"delegatorFactory","type":"address"},{"internalType":"uint64","name":"entityType","type":"uint64"}],"stateMutability":"nonpayable","type":"constructor"},{"inputs":[],"name":"AccessControlBadConfirmation","type":"error"},{"inputs":[{"internalType":"address","name":"account","type":"address"},{"internalType":"bytes32","name":"neededRole","type":"bytes32"}],"name":"AccessControlUnauthorizedAccount","type":"error"},{"inputs":[],"name":"AlreadySet","type":"error"},{"inputs":[],"name":"CheckpointUnorderedInsertion","type":"error"},{"inputs":[],"name":"DuplicateRoleHolder","type":"error"},{"inputs":[],"name":"ExceedsMaxNetworkLimit","type":"error"},{"inputs":[],"name":"InvalidInitialization","type":"error"},{"inputs":[],"name":"MissingRoleHolders","type":"error"},{"inputs":[],"name":"NotInitializing","type":"error"},{"inputs":[],"name":"NotNetwork","type":"error"},{"inputs":[],"name":"NotSlasher","type":"error"},{"inputs":[],"name":"NotVault","type":"error"},{"inputs":[{"internalType":"uint8","name":"bits","type":"uint8"},{"internalType":"uint256","name":"value","type":"uint256"}],"name":"SafeCastOverflowedUintDowncast","type":"error"},{"inputs":[],"name":"ZeroAddressRoleHolder","type":"error"},{"anonymous":false,"inputs":[{"indexed":false,"internalType":"uint64","name":"version","type":"uint64"}],"name":"Initialized","type":"event"},{"anonymous":false,"inputs":[{"indexed":true,"internalType":"bytes32","name":"subnetwork","type":"bytes32"},{"indexed":true,"internalType":"address","name":"operator","type":"address"},{"indexed":false,"internalType":"uint256","name":"slashedAmount","type":"uint256"}],"name":"OnSlash","type":"event"},{"anonymous":false,"inputs":[{"indexed":true,"internalType":"bytes32","name":"role","type":"bytes32"},{"indexed":true,"internalType":"bytes32","name":"previousAdminRole","type":"bytes32"},{"indexed":true,"internalType":"bytes32","name":"newAdminRole","type":"bytes32"}],"name":"RoleAdminChanged","type":"event"},{"anonymous":false,"inputs":[{"indexed":true,"internalType":"bytes32","name":"role","type":"bytes32"},{"indexed":true,"internalType":"address","name":"account","type":"address"},{"indexed":true,"internalType":"address","name":"sender","type":"address"}],"name":"RoleGranted","type":"event"},{"anonymous":false,"inputs":[{"indexed":true,"internalType":"bytes32","name":"role","type":"bytes32"},{"indexed":true,"internalType":"address","name":"account","type":"address"},{"indexed":true,"internalType":"address","name":"sender","type":"address"}],"name":"RoleRevoked","type":"event"},{"anonymous":false,"inputs":[{"indexed":true,"internalType":"address","name":"hook","type":"address"}],"name":"SetHook","type":"event"},{"anonymous":false,"inputs":[{"indexed":true,"internalType":"bytes32","name":"subnetwork","type":"bytes32"},{"indexed":false,"internalType":"uint256","name":"amount","type":"uint256"}],"name":"SetMaxNetworkLimit","type":"event"},{"anonymous":false,"inputs":[{"indexed":true,"internalType":"bytes32","name":"subnetwork","type":"bytes32"},{"indexed":false,"internalType":"uint256","name":"amount","type":"uint256"}],"name":"SetNetworkLimit","type":"event"},{"anonymous":false,"inputs":[{"indexed":true,"internalType":"bytes32","name":"subnetwork","type":"bytes32"},{"indexed":true,"internalType":"address","name":"operator","type":"address"},{"indexed":false,"internalType":"uint256","name":"amount","type":"uint256"}],"name":"SetOperatorNetworkLimit","type":"event"},{"inputs":[],"name":"DEFAULT_ADMIN_ROLE","outputs":[{"internalType":"bytes32","name":"","type":"bytes32"}],"stateMutability":"view","type":"function"},{"inputs":[],"name":"FACTORY","outputs":[{"internalType":"address","name":"","type":"address"}],"stateMutability":"view","type":"function"},{"inputs":[],"name":"HOOK_SET_ROLE","outputs":[{"internalType":"bytes32","name":"","type":"bytes32"}],"stateMutability":"view","type":"function"},{"inputs":[],"name":"NETWORK_LIMIT_SET_ROLE","outputs":[{"internalType":"bytes32","name":"","type":"bytes32"}],"stateMutability":"view","type":"function"},{"inputs":[],"name":"NETWORK_REGISTRY","outputs":[{"internalType":"address","name":"","type":"address"}],"stateMutability":"view","type":"function"},{"inputs":[],"name":"OPERATOR_NETWORK_LIMIT_SET_ROLE","outputs":[{"internalType":"bytes32","name":"","type":"bytes32"}],"stateMutability":"view","type":"function"},{"inputs":[],"name":"OPERATOR_NETWORK_OPT_IN_SERVICE","outputs":[{"internalType":"address","name":"","type":"address"}],"stateMutability":"view","type":"function"},{"inputs":[],"name":"OPERATOR_VAULT_OPT_IN_SERVICE","outputs":[{"internalType":"address","name":"","type":"address"}],"stateMutability":"view","type":"function"},{"inputs":[],"name":"TYPE","outputs":[{"internalType":"uint64","name":"","type":"uint64"}],"stateMutability":"view","type":"function"},{"inputs":[],"name":"VAULT_FACTORY","outputs":[{"internalType":"address","name":"","type":"address"}],"stateMutability":"view","type":"function"},{"inputs":[],"name":"VERSION","outputs":[{"internalType":"uint64","name":"","type":"uint64"}],"stateMutability":"view","type":"function"},{"inputs":[{"internalType":"bytes32","name":"role","type":"bytes32"}],"name":"getRoleAdmin","outputs":[{"internalType":"bytes32","name":"","type":"bytes32"}],"stateMutability":"view","type":"function"},{"inputs":[{"internalType":"bytes32","name":"role","type":"bytes32"},{"internalType":"address","name":"account","type":"address"}],"name":"grantRole","outputs":[],"stateMutability":"nonpayable","type":"function"},{"inputs":[{"internalType":"bytes32","name":"role","type":"bytes32"},{"internalType":"address","name":"account","type":"address"}],"name":"hasRole","outputs":[{"internalType":"bool","name":"","type":"bool"}],"stateMutability":"view","type":"function"},{"inputs":[],"name":"hook","outputs":[{"internalType":"address","name":"","type":"address"}],"stateMutability":"view","type":"function"},{"inputs":[{"internalType":"bytes","name":"data","type":"bytes"}],"name":"initialize","outputs":[],"stateMutability":"nonpayable","type":"function"},{"inputs":[{"internalType":"bytes32","name":"subnetwork","type":"bytes32"}],"name":"maxNetworkLimit","outputs":[{"internalType":"uint256","name":"value","type":"uint256"}],"stateMutability":"view","type":"function"},{"inputs":[{"internalType":"bytes32","name":"subnetwork","type":"bytes32"}],"name":"networkLimit","outputs":[{"internalType":"uint256","name":"","type":"uint256"}],"stateMutability":"view","type":"function"},{"inputs":[{"internalType":"bytes32","name":"subnetwork","type":"bytes32"},{"internalType":"uint48","name":"timestamp","type":"uint48"},{"internalType":"bytes","name":"hint","type":"bytes"}],"name":"networkLimitAt","outputs":[{"internalType":"uint256","name":"","type":"uint256"}],"stateMutability":"view","type":"function"},{"inputs":[{"internalType":"bytes32","name":"subnetwork","type":"bytes32"},{"internalType":"address","name":"operator","type":"address"},{"internalType":"uint256","name":"slashedAmount","type":"uint256"},{"internalType":"uint48","name":"captureTimestamp","type":"uint48"},{"internalType":"bytes","name":"data","type":"bytes"}],"name":"onSlash","outputs":[],"stateMutability":"nonpayable","type":"function"},{"inputs":[{"internalType":"bytes32","name":"subnetwork","type":"bytes32"},{"internalType":"address","name":"operator","type":"address"}],"name":"operatorNetworkLimit","outputs":[{"internalType":"uint256","name":"","type":"uint256"}],"stateMutability":"view","type":"function"},{"inputs":[{"internalType":"bytes32","name":"subnetwork","type":"bytes32"},{"internalType":"address","name":"operator","type":"address"},{"internalType":"uint48","name":"timestamp","type":"uint48"},{"internalType":"bytes","name":"hint","type":"bytes"}],"name":"operatorNetworkLimitAt","outputs":[{"internalType":"uint256","name":"","type":"uint256"}],"stateMutability":"view","type":"function"},{"inputs":[{"internalType":"bytes32","name":"role","type":"bytes32"},{"internalType":"address","name":"callerConfirmation","type":"address"}],"name":"renounceRole","outputs":[],"stateMutability":"nonpayable","type":"function"},{"inputs":[{"internalType":"bytes32","name":"role","type":"bytes32"},{"internalType":"address","name":"account","type":"address"}],"name":"revokeRole","outputs":[],"stateMutability":"nonpayable","type":"function"},{"inputs":[{"internalType":"address","name":"hook_","type":"address"}],"name":"setHook","outputs":[],"stateMutability":"nonpayable","type":"function"},{"inputs":[{"internalType":"uint96","name":"identifier","type":"uint96"},{"internalType":"uint256","name":"amount","type":"uint256"}],"name":"setMaxNetworkLimit","outputs":[],"stateMutability":"nonpayable","type":"function"},{"inputs":[{"internalType":"bytes32","name":"subnetwork","type":"bytes32"},{"internalType":"uint256","name":"amount","type":"uint256"}],"name":"setNetworkLimit","outputs":[],"stateMutability":"nonpayable","type":"function"},{"inputs":[{"internalType":"bytes32","name":"subnetwork","type":"bytes32"},{"internalType":"address","name":"operator","type":"address"},{"internalType":"uint256","name":"amount","type":"uint256"}],"name":"setOperatorNetworkLimit","outputs":[],"stateMutability":"nonpayable","type":"function"},{"inputs":[{"internalType":"bytes32","name":"subnetwork","type":"bytes32"},{"internalType":"address","name":"operator","type":"address"}],"name":"stake","outputs":[{"internalType":"uint256","name":"","type":"uint256"}],"stateMutability":"view","type":"function"},{"inputs":[{"internalType":"bytes32","name":"subnetwork","type":"bytes32"},{"internalType":"address","name":"operator","type":"address"},{"internalType":"uint48","name":"timestamp","type":"uint48"},{"internalType":"bytes","name":"hints","type":"bytes"}],"name":"stakeAt","outputs":[{"internalType":"uint256","name":"","type":"uint256"}],"stateMutability":"view","type":"function"},{"inputs":[{"internalType":"address","name":"target","type":"address"},{"internalType":"bytes","name":"data","type":"bytes"}],"name":"staticDelegateCall","outputs":[],"stateMutability":"nonpayable","type":"function"},{"inputs":[{"internalType":"bytes4","name":"interfaceId","type":"bytes4"}],"name":"supportsInterface","outputs":[{"internalType":"bool","name":"","type":"bool"}],"stateMutability":"view","type":"function"},{"inputs":[],"name":"vault","outputs":[{"internalType":"address","name":"","type":"address"}],"stateMutability":"view","type":"function"}]',
        "operator_specific_delegator": '[{"inputs":[{"internalType":"address","name":"networkRegistry","type":"address"},{"internalType":"address","name":"vaultFactory","type":"address"},{"internalType":"address","name":"operatorVaultOptInService","type":"address"},{"internalType":"address","name":"operatorNetworkOptInService","type":"address"},{"internalType":"address","name":"delegatorFactory","type":"address"},{"internalType":"uint64","name":"entityType","type":"uint64"}],"stateMutability":"nonpayable","type":"constructor"},{"inputs":[],"name":"AccessControlBadConfirmation","type":"error"},{"inputs":[{"internalType":"address","name":"account","type":"address"},{"internalType":"bytes32","name":"neededRole","type":"bytes32"}],"name":"AccessControlUnauthorizedAccount","type":"error"},{"inputs":[],"name":"AlreadySet","type":"error"},{"inputs":[],"name":"CheckpointUnorderedInsertion","type":"error"},{"inputs":[],"name":"DuplicateRoleHolder","type":"error"},{"inputs":[],"name":"ExceedsMaxNetworkLimit","type":"error"},{"inputs":[],"name":"InvalidInitialization","type":"error"},{"inputs":[],"name":"MissingRoleHolders","type":"error"},{"inputs":[],"name":"NotInitializing","type":"error"},{"inputs":[],"name":"NotNetwork","type":"error"},{"inputs":[],"name":"NotSlasher","type":"error"},{"inputs":[],"name":"NotVault","type":"error"},{"inputs":[{"internalType":"uint8","name":"bits","type":"uint8"},{"internalType":"uint256","name":"value","type":"uint256"}],"name":"SafeCastOverflowedUintDowncast","type":"error"},{"inputs":[],"name":"ZeroAddressRoleHolder","type":"error"},{"anonymous":false,"inputs":[{"indexed":false,"internalType":"uint64","name":"version","type":"uint64"}],"name":"Initialized","type":"event"},{"anonymous":false,"inputs":[{"indexed":true,"internalType":"bytes32","name":"subnetwork","type":"bytes32"},{"indexed":true,"internalType":"address","name":"operator","type":"address"},{"indexed":false,"internalType":"uint256","name":"slashedAmount","type":"uint256"}],"name":"OnSlash","type":"event"},{"anonymous":false,"inputs":[{"indexed":true,"internalType":"bytes32","name":"role","type":"bytes32"},{"indexed":true,"internalType":"bytes32","name":"previousAdminRole","type":"bytes32"},{"indexed":true,"internalType":"bytes32","name":"newAdminRole","type":"bytes32"}],"name":"RoleAdminChanged","type":"event"},{"anonymous":false,"inputs":[{"indexed":true,"internalType":"bytes32","name":"role","type":"bytes32"},{"indexed":true,"internalType":"address","name":"account","type":"address"},{"indexed":true,"internalType":"address","name":"sender","type":"address"}],"name":"RoleGranted","type":"event"},{"anonymous":false,"inputs":[{"indexed":true,"internalType":"bytes32","name":"role","type":"bytes32"},{"indexed":true,"internalType":"address","name":"account","type":"address"},{"indexed":true,"internalType":"address","name":"sender","type":"address"}],"name":"RoleRevoked","type":"event"},{"anonymous":false,"inputs":[{"indexed":true,"internalType":"address","name":"hook","type":"address"}],"name":"SetHook","type":"event"},{"anonymous":false,"inputs":[{"indexed":true,"internalType":"bytes32","name":"subnetwork","type":"bytes32"},{"indexed":false,"internalType":"uint256","name":"amount","type":"uint256"}],"name":"SetMaxNetworkLimit","type":"event"},{"anonymous":false,"inputs":[{"indexed":true,"internalType":"bytes32","name":"subnetwork","type":"bytes32"},{"indexed":false,"internalType":"uint256","name":"amount","type":"uint256"}],"name":"SetNetworkLimit","type":"event"},{"anonymous":false,"inputs":[{"indexed":true,"internalType":"bytes32","name":"subnetwork","type":"bytes32"},{"indexed":true,"internalType":"address","name":"operator","type":"address"},{"indexed":false,"internalType":"uint256","name":"amount","type":"uint256"}],"name":"SetOperatorNetworkLimit","type":"event"},{"inputs":[],"name":"DEFAULT_ADMIN_ROLE","outputs":[{"internalType":"bytes32","name":"","type":"bytes32"}],"stateMutability":"view","type":"function"},{"inputs":[],"name":"FACTORY","outputs":[{"internalType":"address","name":"","type":"address"}],"stateMutability":"view","type":"function"},{"inputs":[],"name":"HOOK_SET_ROLE","outputs":[{"internalType":"bytes32","name":"","type":"bytes32"}],"stateMutability":"view","type":"function"},{"inputs":[],"name":"NETWORK_LIMIT_SET_ROLE","outputs":[{"internalType":"bytes32","name":"","type":"bytes32"}],"stateMutability":"view","type":"function"},{"inputs":[],"name":"NETWORK_REGISTRY","outputs":[{"internalType":"address","name":"","type":"address"}],"stateMutability":"view","type":"function"},{"inputs":[],"name":"OPERATOR_NETWORK_LIMIT_SET_ROLE","outputs":[{"internalType":"bytes32","name":"","type":"bytes32"}],"stateMutability":"view","type":"function"},{"inputs":[],"name":"OPERATOR_NETWORK_OPT_IN_SERVICE","outputs":[{"internalType":"address","name":"","type":"address"}],"stateMutability":"view","type":"function"},{"inputs":[],"name":"OPERATOR_VAULT_OPT_IN_SERVICE","outputs":[{"internalType":"address","name":"","type":"address"}],"stateMutability":"view","type":"function"},{"inputs":[],"name":"TYPE","outputs":[{"internalType":"uint64","name":"","type":"uint64"}],"stateMutability":"view","type":"function"},{"inputs":[],"name":"VAULT_FACTORY","outputs":[{"internalType":"address","name":"","type":"address"}],"stateMutability":"view","type":"function"},{"inputs":[],"name":"VERSION","outputs":[{"internalType":"uint64","name":"","type":"uint64"}],"stateMutability":"view","type":"function"},{"inputs":[{"internalType":"bytes32","name":"role","type":"bytes32"}],"name":"getRoleAdmin","outputs":[{"internalType":"bytes32","name":"","type":"bytes32"}],"stateMutability":"view","type":"function"},{"inputs":[{"internalType":"bytes32","name":"role","type":"bytes32"},{"internalType":"address","name":"account","type":"address"}],"name":"grantRole","outputs":[],"stateMutability":"nonpayable","type":"function"},{"inputs":[{"internalType":"bytes32","name":"role","type":"bytes32"},{"internalType":"address","name":"account","type":"address"}],"name":"hasRole","outputs":[{"internalType":"bool","name":"","type":"bool"}],"stateMutability":"view","type":"function"},{"inputs":[],"name":"hook","outputs":[{"internalType":"address","name":"","type":"address"}],"stateMutability":"view","type":"function"},{"inputs":[{"internalType":"bytes","name":"data","type":"bytes"}],"name":"initialize","outputs":[],"stateMutability":"nonpayable","type":"function"},{"inputs":[{"internalType":"bytes32","name":"subnetwork","type":"bytes32"}],"name":"maxNetworkLimit","outputs":[{"internalType":"uint256","name":"value","type":"uint256"}],"stateMutability":"view","type":"function"},{"inputs":[{"internalType":"bytes32","name":"subnetwork","type":"bytes32"}],"name":"networkLimit","outputs":[{"internalType":"uint256","name":"","type":"uint256"}],"stateMutability":"view","type":"function"},{"inputs":[{"internalType":"bytes32","name":"subnetwork","type":"bytes32"},{"internalType":"uint48","name":"timestamp","type":"uint48"},{"internalType":"bytes","name":"hint","type":"bytes"}],"name":"networkLimitAt","outputs":[{"internalType":"uint256","name":"","type":"uint256"}],"stateMutability":"view","type":"function"},{"inputs":[{"internalType":"bytes32","name":"subnetwork","type":"bytes32"},{"internalType":"address","name":"operator","type":"address"},{"internalType":"uint256","name":"slashedAmount","type":"uint256"},{"internalType":"uint48","name":"captureTimestamp","type":"uint48"},{"internalType":"bytes","name":"data","type":"bytes"}],"name":"onSlash","outputs":[],"stateMutability":"nonpayable","type":"function"},{"inputs":[{"internalType":"bytes32","name":"subnetwork","type":"bytes32"},{"internalType":"address","name":"operator","type":"address"}],"name":"operatorNetworkLimit","outputs":[{"internalType":"uint256","name":"","type":"uint256"}],"stateMutability":"view","type":"function"},{"inputs":[{"internalType":"bytes32","name":"subnetwork","type":"bytes32"},{"internalType":"address","name":"operator","type":"address"},{"internalType":"uint48","name":"timestamp","type":"uint48"},{"internalType":"bytes","name":"hint","type":"bytes"}],"name":"operatorNetworkLimitAt","outputs":[{"internalType":"uint256","name":"","type":"uint256"}],"stateMutability":"view","type":"function"},{"inputs":[{"internalType":"bytes32","name":"role","type":"bytes32"},{"internalType":"address","name":"callerConfirmation","type":"address"}],"name":"renounceRole","outputs":[],"stateMutability":"nonpayable","type":"function"},{"inputs":[{"internalType":"bytes32","name":"role","type":"bytes32"},{"internalType":"address","name":"account","type":"address"}],"name":"revokeRole","outputs":[],"stateMutability":"nonpayable","type":"function"},{"inputs":[{"internalType":"address","name":"hook_","type":"address"}],"name":"setHook","outputs":[],"stateMutability":"nonpayable","type":"function"},{"inputs":[{"internalType":"uint96","name":"identifier","type":"uint96"},{"internalType":"uint256","name":"amount","type":"uint256"}],"name":"setMaxNetworkLimit","outputs":[],"stateMutability":"nonpayable","type":"function"},{"inputs":[{"internalType":"bytes32","name":"subnetwork","type":"bytes32"},{"internalType":"uint256","name":"amount","type":"uint256"}],"name":"setNetworkLimit","outputs":[],"stateMutability":"nonpayable","type":"function"},{"inputs":[{"internalType":"bytes32","name":"subnetwork","type":"bytes32"},{"internalType":"address","name":"operator","type":"address"},{"internalType":"uint256","name":"amount","type":"uint256"}],"name":"setOperatorNetworkLimit","outputs":[],"stateMutability":"nonpayable","type":"function"},{"inputs":[{"internalType":"bytes32","name":"subnetwork","type":"bytes32"},{"internalType":"address","name":"operator","type":"address"}],"name":"stake","outputs":[{"internalType":"uint256","name":"","type":"uint256"}],"stateMutability":"view","type":"function"},{"inputs":[{"internalType":"bytes32","name":"subnetwork","type":"bytes32"},{"internalType":"address","name":"operator","type":"address"},{"internalType":"uint48","name":"timestamp","type":"uint48"},{"internalType":"bytes","name":"hints","type":"bytes"}],"name":"stakeAt","outputs":[{"internalType":"uint256","name":"","type":"uint256"}],"stateMutability":"view","type":"function"},{"inputs":[{"internalType":"address","name":"target","type":"address"},{"internalType":"bytes","name":"data","type":"bytes"}],"name":"staticDelegateCall","outputs":[],"stateMutability":"nonpayable","type":"function"},{"inputs":[{"internalType":"bytes4","name":"interfaceId","type":"bytes4"}],"name":"supportsInterface","outputs":[{"internalType":"bool","name":"","type":"bool"}],"stateMutability":"view","type":"function"},{"inputs":[],"name":"vault","outputs":[{"internalType":"address","name":"","type":"address"}],"stateMutability":"view","type":"function"}]',
        "veto_slasher": '[{"inputs":[{"internalType":"address","name":"vaultFactory","type":"address"},{"internalType":"address","name":"networkMiddlewareService","type":"address"},{"internalType":"address","name":"networkRegistry","type":"address"},{"internalType":"address","name":"slasherFactory","type":"address"},{"internalType":"uint64","name":"entityType","type":"uint64"}],"stateMutability":"nonpayable","type":"constructor"},{"inputs":[],"name":"CheckpointUnorderedInsertion","type":"error"},{"inputs":[],"name":"InsufficientSlash","type":"error"},{"inputs":[],"name":"InvalidCaptureTimestamp","type":"error"},{"inputs":[],"name":"InvalidInitialization","type":"error"},{"inputs":[],"name":"InvalidResolverSetEpochsDelay","type":"error"},{"inputs":[],"name":"InvalidVetoDuration","type":"error"},{"inputs":[],"name":"NotInitializing","type":"error"},{"inputs":[],"name":"NotNetwork","type":"error"},{"inputs":[],"name":"NotNetworkMiddleware","type":"error"},{"inputs":[],"name":"NotResolver","type":"error"},{"inputs":[],"name":"NotVault","type":"error"},{"inputs":[],"name":"OutdatedCaptureTimestamp","type":"error"},{"inputs":[{"internalType":"uint8","name":"bits","type":"uint8"},{"internalType":"uint256","name":"value","type":"uint256"}],"name":"SafeCastOverflowedUintDowncast","type":"error"},{"inputs":[],"name":"SlashPeriodEnded","type":"error"},{"inputs":[],"name":"SlashRequestCompleted","type":"error"},{"inputs":[],"name":"SlashRequestNotExist","type":"error"},{"inputs":[],"name":"VaultNotInitialized","type":"error"},{"inputs":[],"name":"VetoPeriodEnded","type":"error"},{"inputs":[],"name":"VetoPeriodNotEnded","type":"error"},{"anonymous":false,"inputs":[{"indexed":true,"internalType":"uint256","name":"slashIndex","type":"uint256"},{"indexed":false,"internalType":"uint256","name":"slashedAmount","type":"uint256"}],"name":"ExecuteSlash","type":"event"},{"anonymous":false,"inputs":[{"indexed":false,"internalType":"uint64","name":"version","type":"uint64"}],"name":"Initialized","type":"event"},{"anonymous":false,"inputs":[{"indexed":true,"internalType":"uint256","name":"slashIndex","type":"uint256"},{"indexed":true,"internalType":"bytes32","name":"subnetwork","type":"bytes32"},{"indexed":true,"internalType":"address","name":"operator","type":"address"},{"indexed":false,"internalType":"uint256","name":"slashAmount","type":"uint256"},{"indexed":false,"internalType":"uint48","name":"captureTimestamp","type":"uint48"},{"indexed":false,"internalType":"uint48","name":"vetoDeadline","type":"uint48"}],"name":"RequestSlash","type":"event"},{"anonymous":false,"inputs":[{"indexed":true,"internalType":"bytes32","name":"subnetwork","type":"bytes32"},{"indexed":false,"internalType":"address","name":"resolver","type":"address"}],"name":"SetResolver","type":"event"},{"anonymous":false,"inputs":[{"indexed":true,"internalType":"uint256","name":"slashIndex","type":"uint256"},{"indexed":true,"internalType":"address","name":"resolver","type":"address"}],"name":"VetoSlash","type":"event"},{"inputs":[],"name":"FACTORY","outputs":[{"internalType":"address","name":"","type":"address"}],"stateMutability":"view","type":"function"},{"inputs":[],"name":"NETWORK_MIDDLEWARE_SERVICE","outputs":[{"internalType":"address","name":"","type":"address"}],"stateMutability":"view","type":"function"},{"inputs":[],"name":"NETWORK_REGISTRY","outputs":[{"internalType":"address","name":"","type":"address"}],"stateMutability":"view","type":"function"},{"inputs":[],"name":"TYPE","outputs":[{"internalType":"uint64","name":"","type":"uint64"}],"stateMutability":"view","type":"function"},{"inputs":[],"name":"VAULT_FACTORY","outputs":[{"internalType":"address","name":"","type":"address"}],"stateMutability":"view","type":"function"},{"inputs":[{"internalType":"bytes32","name":"subnetwork","type":"bytes32"},{"internalType":"address","name":"operator","type":"address"}],"name":"cumulativeSlash","outputs":[{"internalType":"uint256","name":"","type":"uint256"}],"stateMutability":"view","type":"function"},{"inputs":[{"internalType":"bytes32","name":"subnetwork","type":"bytes32"},{"internalType":"address","name":"operator","type":"address"},{"internalType":"uint48","name":"timestamp","type":"uint48"},{"internalType":"bytes","name":"hint","type":"bytes"}],"name":"cumulativeSlashAt","outputs":[{"internalType":"uint256","name":"","type":"uint256"}],"stateMutability":"view","type":"function"},{"inputs":[{"internalType":"uint256","name":"slashIndex","type":"uint256"},{"internalType":"bytes","name":"hints","type":"bytes"}],"name":"executeSlash","outputs":[{"internalType":"uint256","name":"slashedAmount","type":"uint256"}],"stateMutability":"nonpayable","type":"function"},{"inputs":[{"internalType":"bytes","name":"data","type":"bytes"}],"name":"initialize","outputs":[],"stateMutability":"nonpayable","type":"function"},{"inputs":[{"internalType":"bytes32","name":"subnetwork","type":"bytes32"}],"name":"latestSlashedCaptureTimestamp","outputs":[{"internalType":"uint48","name":"value","type":"uint48"}],"stateMutability":"view","type":"function"},{"inputs":[{"internalType":"bytes32","name":"subnetwork","type":"bytes32"},{"internalType":"address","name":"operator","type":"address"},{"internalType":"uint256","name":"amount","type":"uint256"},{"internalType":"uint48","name":"captureTimestamp","type":"uint48"},{"internalType":"bytes","name":"hints","type":"bytes"}],"name":"requestSlash","outputs":[{"internalType":"uint256","name":"slashIndex","type":"uint256"}],"stateMutability":"nonpayable","type":"function"},{"inputs":[{"internalType":"bytes32","name":"subnetwork","type":"bytes32"},{"internalType":"bytes","name":"hint","type":"bytes"}],"name":"resolver","outputs":[{"internalType":"address","name":"","type":"address"}],"stateMutability":"view","type":"function"},{"inputs":[{"internalType":"bytes32","name":"subnetwork","type":"bytes32"},{"internalType":"uint48","name":"timestamp","type":"uint48"},{"internalType":"bytes","name":"hint","type":"bytes"}],"name":"resolverAt","outputs":[{"internalType":"address","name":"","type":"address"}],"stateMutability":"view","type":"function"},{"inputs":[],"name":"resolverSetEpochsDelay","outputs":[{"internalType":"uint256","name":"","type":"uint256"}],"stateMutability":"view","type":"function"},{"inputs":[{"internalType":"uint96","name":"identifier","type":"uint96"},{"internalType":"address","name":"resolver_","type":"address"},{"internalType":"bytes","name":"hints","type":"bytes"}],"name":"setResolver","outputs":[],"stateMutability":"nonpayable","type":"function"},{"inputs":[{"internalType":"uint256","name":"","type":"uint256"}],"name":"slashRequests","outputs":[{"internalType":"bytes32","name":"subnetwork","type":"bytes32"},{"internalType":"address","name":"operator","type":"address"},{"internalType":"uint256","name":"amount","type":"uint256"},{"internalType":"uint48","name":"captureTimestamp","type":"uint48"},{"internalType":"uint48","name":"vetoDeadline","type":"uint48"},{"internalType":"bool","name":"completed","type":"bool"}],"stateMutability":"view","type":"function"},{"inputs":[],"name":"slashRequestsLength","outputs":[{"internalType":"uint256","name":"","type":"uint256"}],"stateMutability":"view","type":"function"},{"inputs":[{"internalType":"bytes32","name":"subnetwork","type":"bytes32"},{"internalType":"address","name":"operator","type":"address"},{"internalType":"uint48","name":"captureTimestamp","type":"uint48"},{"internalType":"bytes","name":"hints","type":"bytes"}],"name":"slashableStake","outputs":[{"internalType":"uint256","name":"","type":"uint256"}],"stateMutability":"view","type":"function"},{"inputs":[{"internalType":"address","name":"target","type":"address"},{"internalType":"bytes","name":"data","type":"bytes"}],"name":"staticDelegateCall","outputs":[],"stateMutability":"nonpayable","type":"function"},{"inputs":[],"name":"vault","outputs":[{"internalType":"address","name":"","type":"address"}],"stateMutability":"view","type":"function"},{"inputs":[],"name":"vetoDuration","outputs":[{"internalType":"uint48","name":"","type":"uint48"}],"stateMutability":"view","type":"function"},{"inputs":[{"internalType":"uint256","name":"slashIndex","type":"uint256"},{"internalType":"bytes","name":"hints","type":"bytes"}],"name":"vetoSlash","outputs":[],"stateMutability":"nonpayable","type":"function"}]',
        "vault": '[{"inputs":[{"internalType":"address","name":"delegatorFactory","type":"address"},{"internalType":"address","name":"slasherFactory","type":"address"},{"internalType":"address","name":"vaultFactory","type":"address"}],"stateMutability":"nonpayable","type":"constructor"},{"inputs":[],"name":"AccessControlBadConfirmation","type":"error"},{"inputs":[{"internalType":"address","name":"account","type":"address"},{"internalType":"bytes32","name":"neededRole","type":"bytes32"}],"name":"AccessControlUnauthorizedAccount","type":"error"},{"inputs":[{"internalType":"address","name":"target","type":"address"}],"name":"AddressEmptyCode","type":"error"},{"inputs":[{"internalType":"address","name":"account","type":"address"}],"name":"AddressInsufficientBalance","type":"error"},{"inputs":[],"name":"AlreadyClaimed","type":"error"},{"inputs":[],"name":"AlreadyInitialized","type":"error"},{"inputs":[],"name":"AlreadySet","type":"error"},{"inputs":[],"name":"CheckpointUnorderedInsertion","type":"error"},{"inputs":[],"name":"FailedInnerCall","type":"error"},{"inputs":[],"name":"InsufficientClaim","type":"error"},{"inputs":[],"name":"InsufficientDeposit","type":"error"},{"inputs":[],"name":"InsufficientWithdrawal","type":"error"},{"inputs":[],"name":"InvalidAccount","type":"error"},{"inputs":[],"name":"InvalidCaptureEpoch","type":"error"},{"inputs":[],"name":"InvalidClaimer","type":"error"},{"inputs":[],"name":"InvalidCollateral","type":"error"},{"inputs":[],"name":"InvalidEpoch","type":"error"},{"inputs":[],"name":"InvalidEpochDuration","type":"error"},{"inputs":[],"name":"InvalidInitialVersion","type":"error"},{"inputs":[],"name":"InvalidInitialization","type":"error"},{"inputs":[],"name":"InvalidLengthEpochs","type":"error"},{"inputs":[],"name":"InvalidOnBehalfOf","type":"error"},{"inputs":[],"name":"InvalidRecipient","type":"error"},{"inputs":[],"name":"InvalidTimestamp","type":"error"},{"inputs":[],"name":"MathOverflowedMulDiv","type":"error"},{"inputs":[],"name":"MissingRoles","type":"error"},{"inputs":[],"name":"NoDepositWhitelist","type":"error"},{"inputs":[],"name":"NoPreviousEpoch","type":"error"},{"inputs":[],"name":"NotDelegator","type":"error"},{"inputs":[],"name":"NotFactory","type":"error"},{"inputs":[],"name":"NotInitializing","type":"error"},{"inputs":[],"name":"NotSlasher","type":"error"},{"inputs":[],"name":"NotWhitelistedDepositor","type":"error"},{"inputs":[{"internalType":"address","name":"owner","type":"address"}],"name":"OwnableInvalidOwner","type":"error"},{"inputs":[{"internalType":"address","name":"account","type":"address"}],"name":"OwnableUnauthorizedAccount","type":"error"},{"inputs":[],"name":"ReentrancyGuardReentrantCall","type":"error"},{"inputs":[{"internalType":"uint8","name":"bits","type":"uint8"},{"internalType":"uint256","name":"value","type":"uint256"}],"name":"SafeCastOverflowedUintDowncast","type":"error"},{"inputs":[{"internalType":"address","name":"token","type":"address"}],"name":"SafeERC20FailedOperation","type":"error"},{"inputs":[],"name":"TooMuchWithdraw","type":"error"},{"anonymous":false,"inputs":[{"indexed":true,"internalType":"address","name":"claimer","type":"address"},{"indexed":true,"internalType":"address","name":"recipient","type":"address"},{"indexed":false,"internalType":"uint256","name":"epoch","type":"uint256"},{"indexed":false,"internalType":"uint256","name":"amount","type":"uint256"}],"name":"Claim","type":"event"},{"anonymous":false,"inputs":[{"indexed":true,"internalType":"address","name":"claimer","type":"address"},{"indexed":true,"internalType":"address","name":"recipient","type":"address"},{"indexed":false,"internalType":"uint256[]","name":"epochs","type":"uint256[]"},{"indexed":false,"internalType":"uint256","name":"amount","type":"uint256"}],"name":"ClaimBatch","type":"event"},{"anonymous":false,"inputs":[{"indexed":true,"internalType":"address","name":"depositor","type":"address"},{"indexed":true,"internalType":"address","name":"onBehalfOf","type":"address"},{"indexed":false,"internalType":"uint256","name":"amount","type":"uint256"},{"indexed":false,"internalType":"uint256","name":"shares","type":"uint256"}],"name":"Deposit","type":"event"},{"anonymous":false,"inputs":[{"indexed":false,"internalType":"uint64","name":"version","type":"uint64"}],"name":"Initialized","type":"event"},{"anonymous":false,"inputs":[{"indexed":true,"internalType":"address","name":"slasher","type":"address"},{"indexed":false,"internalType":"uint256","name":"slashedAmount","type":"uint256"}],"name":"OnSlash","type":"event"},{"anonymous":false,"inputs":[{"indexed":true,"internalType":"address","name":"previousOwner","type":"address"},{"indexed":true,"internalType":"address","name":"newOwner","type":"address"}],"name":"OwnershipTransferred","type":"event"},{"anonymous":false,"inputs":[{"indexed":true,"internalType":"bytes32","name":"role","type":"bytes32"},{"indexed":true,"internalType":"bytes32","name":"previousAdminRole","type":"bytes32"},{"indexed":true,"internalType":"bytes32","name":"newAdminRole","type":"bytes32"}],"name":"RoleAdminChanged","type":"event"},{"anonymous":false,"inputs":[{"indexed":true,"internalType":"bytes32","name":"role","type":"bytes32"},{"indexed":true,"internalType":"address","name":"account","type":"address"},{"indexed":true,"internalType":"address","name":"sender","type":"address"}],"name":"RoleGranted","type":"event"},{"anonymous":false,"inputs":[{"indexed":true,"internalType":"bytes32","name":"role","type":"bytes32"},{"indexed":true,"internalType":"address","name":"account","type":"address"},{"indexed":true,"internalType":"address","name":"sender","type":"address"}],"name":"RoleRevoked","type":"event"},{"anonymous":false,"inputs":[{"indexed":false,"internalType":"bool","name":"depositWhitelist","type":"bool"}],"name":"SetDepositWhitelist","type":"event"},{"anonymous":false,"inputs":[{"indexed":true,"internalType":"address","name":"account","type":"address"},{"indexed":false,"internalType":"bool","name":"status","type":"bool"}],"name":"SetDepositorWhitelistStatus","type":"event"},{"anonymous":false,"inputs":[{"indexed":true,"internalType":"address","name":"withdrawer","type":"address"},{"indexed":true,"internalType":"address","name":"claimer","type":"address"},{"indexed":false,"internalType":"uint256","name":"amount","type":"uint256"},{"indexed":false,"internalType":"uint256","name":"burnedShares","type":"uint256"},{"indexed":false,"internalType":"uint256","name":"mintedShares","type":"uint256"}],"name":"Withdraw","type":"event"},{"inputs":[],"name":"DEFAULT_ADMIN_ROLE","outputs":[{"internalType":"bytes32","name":"","type":"bytes32"}],"stateMutability":"view","type":"function"},{"inputs":[],"name":"DELEGATOR_FACTORY","outputs":[{"internalType":"address","name":"","type":"address"}],"stateMutability":"view","type":"function"},{"inputs":[],"name":"DEPOSITOR_WHITELIST_ROLE","outputs":[{"internalType":"bytes32","name":"","type":"bytes32"}],"stateMutability":"view","type":"function"},{"inputs":[],"name":"DEPOSIT_WHITELIST_SET_ROLE","outputs":[{"internalType":"bytes32","name":"","type":"bytes32"}],"stateMutability":"view","type":"function"},{"inputs":[],"name":"FACTORY","outputs":[{"internalType":"address","name":"","type":"address"}],"stateMutability":"view","type":"function"},{"inputs":[],"name":"SLASHER_FACTORY","outputs":[{"internalType":"address","name":"","type":"address"}],"stateMutability":"view","type":"function"},{"inputs":[{"internalType":"address","name":"account","type":"address"}],"name":"activeBalanceOf","outputs":[{"internalType":"uint256","name":"","type":"uint256"}],"stateMutability":"view","type":"function"},{"inputs":[{"internalType":"address","name":"account","type":"address"},{"internalType":"uint48","name":"timestamp","type":"uint48"},{"internalType":"bytes","name":"hints","type":"bytes"}],"name":"activeBalanceOfAt","outputs":[{"internalType":"uint256","name":"","type":"uint256"}],"stateMutability":"view","type":"function"},{"inputs":[],"name":"activeShares","outputs":[{"internalType":"uint256","name":"","type":"uint256"}],"stateMutability":"view","type":"function"},{"inputs":[{"internalType":"uint48","name":"timestamp","type":"uint48"},{"internalType":"bytes","name":"hint","type":"bytes"}],"name":"activeSharesAt","outputs":[{"internalType":"uint256","name":"","type":"uint256"}],"stateMutability":"view","type":"function"},{"inputs":[{"internalType":"address","name":"account","type":"address"}],"name":"activeSharesOf","outputs":[{"internalType":"uint256","name":"","type":"uint256"}],"stateMutability":"view","type":"function"},{"inputs":[{"internalType":"address","name":"account","type":"address"},{"internalType":"uint48","name":"timestamp","type":"uint48"},{"internalType":"bytes","name":"hint","type":"bytes"}],"name":"activeSharesOfAt","outputs":[{"internalType":"uint256","name":"","type":"uint256"}],"stateMutability":"view","type":"function"},{"inputs":[],"name":"activeStake","outputs":[{"internalType":"uint256","name":"","type":"uint256"}],"stateMutability":"view","type":"function"},{"inputs":[{"internalType":"uint48","name":"timestamp","type":"uint48"},{"internalType":"bytes","name":"hint","type":"bytes"}],"name":"activeStakeAt","outputs":[{"internalType":"uint256","name":"","type":"uint256"}],"stateMutability":"view","type":"function"},{"inputs":[{"internalType":"address","name":"account","type":"address"}],"name":"balanceOf","outputs":[{"internalType":"uint256","name":"","type":"uint256"}],"stateMutability":"view","type":"function"},{"inputs":[],"name":"burner","outputs":[{"internalType":"address","name":"","type":"address"}],"stateMutability":"view","type":"function"},{"inputs":[{"internalType":"address","name":"recipient","type":"address"},{"internalType":"uint256","name":"epoch","type":"uint256"}],"name":"claim","outputs":[{"internalType":"uint256","name":"amount","type":"uint256"}],"stateMutability":"nonpayable","type":"function"},{"inputs":[{"internalType":"address","name":"recipient","type":"address"},{"internalType":"uint256[]","name":"epochs","type":"uint256[]"}],"name":"claimBatch","outputs":[{"internalType":"uint256","name":"amount","type":"uint256"}],"stateMutability":"nonpayable","type":"function"},{"inputs":[],"name":"collateral","outputs":[{"internalType":"address","name":"","type":"address"}],"stateMutability":"view","type":"function"},{"inputs":[],"name":"currentEpoch","outputs":[{"internalType":"uint256","name":"","type":"uint256"}],"stateMutability":"view","type":"function"},{"inputs":[],"name":"currentEpochStart","outputs":[{"internalType":"uint48","name":"","type":"uint48"}],"stateMutability":"view","type":"function"},{"inputs":[],"name":"delegator","outputs":[{"internalType":"address","name":"","type":"address"}],"stateMutability":"view","type":"function"},{"inputs":[{"internalType":"address","name":"onBehalfOf","type":"address"},{"internalType":"uint256","name":"amount","type":"uint256"}],"name":"deposit","outputs":[{"internalType":"uint256","name":"depositedAmount","type":"uint256"},{"internalType":"uint256","name":"mintedShares","type":"uint256"}],"stateMutability":"nonpayable","type":"function"},{"inputs":[],"name":"depositWhitelist","outputs":[{"internalType":"bool","name":"","type":"bool"}],"stateMutability":"view","type":"function"},{"inputs":[{"internalType":"uint48","name":"timestamp","type":"uint48"}],"name":"epochAt","outputs":[{"internalType":"uint256","name":"","type":"uint256"}],"stateMutability":"view","type":"function"},{"inputs":[],"name":"epochDuration","outputs":[{"internalType":"uint48","name":"","type":"uint48"}],"stateMutability":"view","type":"function"},{"inputs":[],"name":"epochDurationInit","outputs":[{"internalType":"uint48","name":"","type":"uint48"}],"stateMutability":"view","type":"function"},{"inputs":[{"internalType":"bytes32","name":"role","type":"bytes32"}],"name":"getRoleAdmin","outputs":[{"internalType":"bytes32","name":"","type":"bytes32"}],"stateMutability":"view","type":"function"},{"inputs":[{"internalType":"bytes32","name":"role","type":"bytes32"},{"internalType":"address","name":"account","type":"address"}],"name":"grantRole","outputs":[],"stateMutability":"nonpayable","type":"function"},{"inputs":[{"internalType":"bytes32","name":"role","type":"bytes32"},{"internalType":"address","name":"account","type":"address"}],"name":"hasRole","outputs":[{"internalType":"bool","name":"","type":"bool"}],"stateMutability":"view","type":"function"},{"inputs":[{"internalType":"uint64","name":"initialVersion","type":"uint64"},{"internalType":"address","name":"owner_","type":"address"},{"internalType":"bytes","name":"data","type":"bytes"}],"name":"initialize","outputs":[],"stateMutability":"nonpayable","type":"function"},{"inputs":[{"internalType":"address","name":"account","type":"address"}],"name":"isDepositorWhitelisted","outputs":[{"internalType":"bool","name":"value","type":"bool"}],"stateMutability":"view","type":"function"},{"inputs":[{"internalType":"uint256","name":"epoch","type":"uint256"},{"internalType":"address","name":"account","type":"address"}],"name":"isWithdrawalsClaimed","outputs":[{"internalType":"bool","name":"value","type":"bool"}],"stateMutability":"view","type":"function"},{"inputs":[{"internalType":"uint64","name":"newVersion","type":"uint64"},{"internalType":"bytes","name":"data","type":"bytes"}],"name":"migrate","outputs":[],"stateMutability":"nonpayable","type":"function"},{"inputs":[],"name":"nextEpochStart","outputs":[{"internalType":"uint48","name":"","type":"uint48"}],"stateMutability":"view","type":"function"},{"inputs":[{"internalType":"uint256","name":"slashedAmount","type":"uint256"},{"internalType":"uint48","name":"captureTimestamp","type":"uint48"}],"name":"onSlash","outputs":[],"stateMutability":"nonpayable","type":"function"},{"inputs":[],"name":"owner","outputs":[{"internalType":"address","name":"","type":"address"}],"stateMutability":"view","type":"function"},{"inputs":[],"name":"previousEpochStart","outputs":[{"internalType":"uint48","name":"","type":"uint48"}],"stateMutability":"view","type":"function"},{"inputs":[],"name":"renounceOwnership","outputs":[],"stateMutability":"nonpayable","type":"function"},{"inputs":[{"internalType":"bytes32","name":"role","type":"bytes32"},{"internalType":"address","name":"callerConfirmation","type":"address"}],"name":"renounceRole","outputs":[],"stateMutability":"nonpayable","type":"function"},{"inputs":[{"internalType":"bytes32","name":"role","type":"bytes32"},{"internalType":"address","name":"account","type":"address"}],"name":"revokeRole","outputs":[],"stateMutability":"nonpayable","type":"function"},{"inputs":[{"internalType":"bool","name":"status","type":"bool"}],"name":"setDepositWhitelist","outputs":[],"stateMutability":"nonpayable","type":"function"},{"inputs":[{"internalType":"address","name":"account","type":"address"},{"internalType":"bool","name":"status","type":"bool"}],"name":"setDepositorWhitelistStatus","outputs":[],"stateMutability":"nonpayable","type":"function"},{"inputs":[],"name":"slasher","outputs":[{"internalType":"address","name":"","type":"address"}],"stateMutability":"view","type":"function"},{"inputs":[{"internalType":"address","name":"target","type":"address"},{"internalType":"bytes","name":"data","type":"bytes"}],"name":"staticDelegateCall","outputs":[],"stateMutability":"nonpayable","type":"function"},{"inputs":[{"internalType":"bytes4","name":"interfaceId","type":"bytes4"}],"name":"supportsInterface","outputs":[{"internalType":"bool","name":"","type":"bool"}],"stateMutability":"view","type":"function"},{"inputs":[],"name":"totalStake","outputs":[{"internalType":"uint256","name":"","type":"uint256"}],"stateMutability":"view","type":"function"},{"inputs":[{"internalType":"address","name":"newOwner","type":"address"}],"name":"transferOwnership","outputs":[],"stateMutability":"nonpayable","type":"function"},{"inputs":[],"name":"version","outputs":[{"internalType":"uint64","name":"","type":"uint64"}],"stateMutability":"view","type":"function"},{"inputs":[{"internalType":"address","name":"claimer","type":"address"},{"internalType":"uint256","name":"amount","type":"uint256"}],"name":"withdraw","outputs":[{"internalType":"uint256","name":"burnedShares","type":"uint256"},{"internalType":"uint256","name":"mintedShares","type":"uint256"}],"stateMutability":"nonpayable","type":"function"},{"inputs":[{"internalType":"uint256","name":"epoch","type":"uint256"}],"name":"withdrawalShares","outputs":[{"internalType":"uint256","name":"amount","type":"uint256"}],"stateMutability":"view","type":"function"},{"inputs":[{"internalType":"uint256","name":"epoch","type":"uint256"},{"internalType":"address","name":"account","type":"address"}],"name":"withdrawalSharesOf","outputs":[{"internalType":"uint256","name":"amount","type":"uint256"}],"stateMutability":"view","type":"function"},{"inputs":[{"internalType":"uint256","name":"epoch","type":"uint256"}],"name":"withdrawals","outputs":[{"internalType":"uint256","name":"amount","type":"uint256"}],"stateMutability":"view","type":"function"},{"inputs":[{"internalType":"uint256","name":"epoch","type":"uint256"},{"internalType":"address","name":"account","type":"address"}],"name":"withdrawalsOf","outputs":[{"internalType":"uint256","name":"","type":"uint256"}],"stateMutability":"view","type":"function"}]',
        "erc20": '[{"constant":true,"inputs":[],"name":"name","outputs":[{"name":"","type":"string"}],"payable":false,"stateMutability":"view","type":"function"},{"constant":false,"inputs":[{"name":"_spender","type":"address"},{"name":"_value","type":"uint256"}],"name":"approve","outputs":[{"name":"","type":"bool"}],"payable":false,"stateMutability":"nonpayable","type":"function"},{"constant":true,"inputs":[],"name":"totalSupply","outputs":[{"name":"","type":"uint256"}],"payable":false,"stateMutability":"view","type":"function"},{"constant":false,"inputs":[{"name":"_from","type":"address"},{"name":"_to","type":"address"},{"name":"_value","type":"uint256"}],"name":"transferFrom","outputs":[{"name":"","type":"bool"}],"payable":false,"stateMutability":"nonpayable","type":"function"},{"constant":true,"inputs":[],"name":"decimals","outputs":[{"name":"","type":"uint8"}],"payable":false,"stateMutability":"view","type":"function"},{"constant":true,"inputs":[{"name":"_owner","type":"address"}],"name":"balanceOf","outputs":[{"name":"balance","type":"uint256"}],"payable":false,"stateMutability":"view","type":"function"},{"constant":true,"inputs":[],"name":"symbol","outputs":[{"name":"","type":"string"}],"payable":false,"stateMutability":"view","type":"function"},{"constant":false,"inputs":[{"name":"_to","type":"address"},{"name":"_value","type":"uint256"}],"name":"transfer","outputs":[{"name":"","type":"bool"}],"payable":false,"stateMutability":"nonpayable","type":"function"},{"constant":true,"inputs":[{"name":"_owner","type":"address"},{"name":"_spender","type":"address"}],"name":"allowance","outputs":[{"name":"","type":"uint256"}],"payable":false,"stateMutability":"view","type":"function"},{"payable":true,"stateMutability":"payable","type":"fallback"},{"anonymous":false,"inputs":[{"indexed":true,"name":"owner","type":"address"},{"indexed":true,"name":"spender","type":"address"},{"indexed":false,"name":"value","type":"uint256"}],"name":"Approval","type":"event"},{"anonymous":false,"inputs":[{"indexed":true,"name":"from","type":"address"},{"indexed":true,"name":"to","type":"address"},{"indexed":false,"name":"value","type":"uint256"}],"name":"Transfer","type":"event"}]',
    }

    ADDRESSES = {
        "holesky": {
            "op_registry": "0x6F75a4ffF97326A00e52662d82EA4FdE86a2C548",
            "net_registry": "0x7d03b7343BF8d5cEC7C0C27ecE084a20113D15C9",
            "op_vault_opt_in": "0x95CC0a052ae33941877c9619835A233D21D57351",
            "op_net_opt_in": "0x58973d16FFA900D11fC22e5e2B6840d9f7e13401",
            "middleware_service": "0x62a1ddfD86b4c1636759d9286D3A0EC722D086e3",
            "vault_factory": "0x407A039D94948484D356eFB765b3c74382A050B4",
        },
        "sepolia": {
            "op_registry": "0x6F75a4ffF97326A00e52662d82EA4FdE86a2C548",
            "net_registry": "0x7d03b7343BF8d5cEC7C0C27ecE084a20113D15C9",
            "op_vault_opt_in": "0x95CC0a052ae33941877c9619835A233D21D57351",
            "op_net_opt_in": "0x58973d16FFA900D11fC22e5e2B6840d9f7e13401",
            "middleware_service": "0x62a1ddfD86b4c1636759d9286D3A0EC722D086e3",
            "vault_factory": "0x407A039D94948484D356eFB765b3c74382A050B4",
        },
        "mainnet": {
            "op_registry": "0x0000000000000000000000000000000000000000",
            "net_registry": "0x0000000000000000000000000000000000000000",
            "op_vault_opt_in": "0x0000000000000000000000000000000000000000",
            "op_net_opt_in": "0x0000000000000000000000000000000000000000",
            "middleware_service": "0x0000000000000000000000000000000000000000",
            "vault_factory": "0x0000000000000000000000000000000000000000",
        },
    }

    DELEGATOR_TYPES_ENTITIES = {
        0: "network_restake_delegator",
        1: "full_restake_delegator",
        2: "operator_specific_delegator",
    }

    DELEGATOR_TYPES_NAMES = {
        0: "NetworkRestake",
        1: "FullRestake",
        2: "OperatorSpecific",
    }

    SLASHER_TYPES_NAMES = {
        -1: "NonSlashable",
        0: "InstantSlasher",
        1: "VetoSlasher",
    }

    SUBNETWORKS = [0, 1]  # TODO: Generalize subnetworks

    def __init__(self, chain, provider):
        self.chain = chain
        self.provider = provider if provider else self.PROVIDERS[self.chain]
        self.w3 = Web3(Web3.HTTPProvider(self.provider))

        if self.w3.eth.chain_id != self.CHAIN_IDS[self.chain]:
            raise ValueError(
                f"Mismatch between specified chain ID ({self.CHAIN_IDS[self.chain]}) and provider's chain ID ({self.w3.eth.chain_id})"
            )

        self.addresses = {
            key: self.normalize_address(address)
            for key, address in self.ADDRESSES[self.chain].items()
        }
        self.contracts = {}
        self._cache = {"token_meta": {}}
        self.init_contracts()

        print(f"Connected to chain ID {self.w3.eth.chain_id}")

    def init_contracts(self):
        for name, address in self.addresses.items():
            self.contracts[name] = self.w3.eth.contract(
                address=address, abi=self.ABIS[name]
            )

    def normalize_address(self, address):
        return Web3.to_checksum_address(address)

    def get_subnetwork(self, net, subnet_id=0):
        net = self.normalize_address(net)
        return f"{net}{hex(subnet_id)[2:].rjust(24, '0')}"

    def get_token_meta(self, token):
        token = self.normalize_address(token)

        if token in self._cache["token_meta"]:
            return self._cache["token_meta"][token]
        w3_multicall = W3Multicall(self.w3)
        w3_multicall.add(W3Multicall.Call(token, "symbol()(string)"))
        w3_multicall.add(W3Multicall.Call(token, "decimals()(uint8)"))
        res = w3_multicall.call()
        if not res[0] or not res[1]:
            meta = {"symbol": "Unknown", "decimals": 0}
        else:
            meta = {"symbol": res[0], "decimals": int(res[1])}
        self._cache["token_meta"][token] = meta
        return meta

    def get_middleware(self, net):
        net = self.normalize_address(net)
        return self.normalize_address(
            (self.contracts["middleware_service"].functions.middleware(net).call())
        )

    def get_collateral(self, vault_address):
        vault_address = self.normalize_address(vault_address)
        return self.normalize_address(
            self.get_data("vault", vault_address, "collateral")
        )

    def get_delegator(self, vault_address):
        vault_address = self.normalize_address(vault_address)
        return self.normalize_address(
            self.get_data("vault", vault_address, "delegator")
        )

    def get_slasher(self, vault_address):
        vault_address = self.normalize_address(vault_address)
        return self.normalize_address(self.get_data("vault", vault_address, "slasher"))

    def get_nets(self):
        total_entities = self.contracts["net_registry"].functions.totalEntities().call()
        w3_multicall = W3Multicall(self.w3)
        for i in range(total_entities):
            w3_multicall.add(
                W3Multicall.Call(
                    self.addresses["net_registry"], "entity(uint256)(address)", i
                )
            )
        nets = w3_multicall.call()
        nets = [self.normalize_address(net) for net in nets]
        w3_multicall = W3Multicall(self.w3)
        for net in nets:
            w3_multicall.add(
                W3Multicall.Call(
                    self.addresses["middleware_service"],
                    "middleware(address)(address)",
                    net,
                )
            )
        middlewares = w3_multicall.call()
        middlewares = [self.normalize_address(middleware) for middleware in middlewares]
        return [
            {"net": net, "middleware": middleware}
            for net, middleware in zip(nets, middlewares)
        ]

    def get_ops(self):
        total_entities = self.contracts["op_registry"].functions.totalEntities().call()
        w3_multicall = W3Multicall(self.w3)
        for i in range(total_entities):
            w3_multicall.add(
                W3Multicall.Call(
                    self.addresses["op_registry"], "entity(uint256)(address)", i
                )
            )
        ops = w3_multicall.call()
        return [self.normalize_address(op) for op in ops]

    def get_op_nets(self, operator):
        operator = self.normalize_address(operator)
        nets = self.get_nets()
        w3_multicall = W3Multicall(self.w3)
        for net in nets:
            w3_multicall.add(
                W3Multicall.Call(
                    self.addresses["op_net_opt_in"],
                    "isOptedIn(address,address)(bool)",
                    [operator, net["net"]],
                )
            )
        optins = w3_multicall.call()
        return [net for net, opted_in in zip(nets, optins) if opted_in]

    def get_net_ops(self, net):
        net = self.normalize_address(net)
        ops = self.get_ops()
        w3_multicall = W3Multicall(self.w3)
        for op in ops:
            w3_multicall.add(
                W3Multicall.Call(
                    self.addresses["op_net_opt_in"],
                    "isOptedIn(address,address)(bool)",
                    [op, net],
                )
            )
        optins = w3_multicall.call()
        return [op for op, opted_in in zip(ops, optins) if opted_in]

    def get_vaults(self):
        total_entities = (
            self.contracts["vault_factory"].functions.totalEntities().call()
        )
        w3_multicall = W3Multicall(self.w3)
        for i in range(total_entities):
            w3_multicall.add(
                W3Multicall.Call(
                    self.addresses["vault_factory"], "entity(uint256)(address)", i
                )
            )
        vaults = w3_multicall.call()
        vaults = [self.normalize_address(vault) for vault in vaults]
        w3_multicall = W3Multicall(self.w3)
        for vault in vaults:
            w3_multicall.add(W3Multicall.Call(vault, "collateral()(address)"))
            w3_multicall.add(W3Multicall.Call(vault, "delegator()(address)"))
            w3_multicall.add(W3Multicall.Call(vault, "slasher()(address)"))
        collaterals = w3_multicall.call()
        results = []
        for i, vault in enumerate(vaults):
            results.append(
                {
                    "vault": vault,
                    "collateral": self.normalize_address(collaterals[3 * i]),
                    "delegator": self.normalize_address(collaterals[3 * i + 1]),
                    "slasher": self.normalize_address(collaterals[3 * i + 2]),
                    "delegator_type": -1,
                    "slasher_type": -1,
                }
            )
        # Get types
        w3_multicall = W3Multicall(self.w3)
        rev_result_idxs = []
        for idx, vault_info in enumerate(results):
            w3_multicall.add(
                W3Multicall.Call(vault_info["delegator"], "TYPE()(uint64)")
            )
            rev_result_idxs.append((idx, "delegator"))
            if vault_info["slasher"] != "0x0000000000000000000000000000000000000000":
                w3_multicall.add(
                    W3Multicall.Call(vault_info["slasher"], "TYPE()(uint64)")
                )
                rev_result_idxs.append((idx, "slasher"))
        types = w3_multicall.call()
        for (idx, role), type_value in zip(rev_result_idxs, types):
            if role == "delegator":
                results[idx]["delegator_type"] = type_value
            elif role == "slasher":
                results[idx]["slasher_type"] = type_value
        return results

    def get_net_vaults(self, net):
        """Fetch all vaults in a given network."""
        net = self.normalize_address(net)
        vaults = self.get_vaults()
        w3_multicall = W3Multicall(self.w3)
        for vault in vaults:
            for subnet_id in self.SUBNETWORKS:
                w3_multicall.add(
                    W3Multicall.Call(
                        vault["delegator"],
                        "networkLimit(bytes32)(uint256)",
                        bytes.fromhex(self.get_subnetwork(net, subnet_id)[2:]),
                    )
                )

        limits = w3_multicall.call()
        results = []
        i = 0
        for vault in vaults:
            for subnet_id in self.SUBNETWORKS:
                limit = limits[i]
                if limit and limit > 0:
                    try:
                        vault["limit"][subnet_id] = limit
                    except:
                        vault["limit"] = {subnet_id: limit}
                i += 1
            if vault.get("limit"):
                results.append(vault)

        return results

    def get_net_ops_vaults(self, net):
        """Fetch the stakes of all operators in a given network."""
        net = self.normalize_address(net)
        vaults = self.get_net_vaults(net)
        ops = self.get_net_ops(net)

        w3_multicall = W3Multicall(self.w3)
        for op in ops:
            for vault in vaults:
                for subnet_id in self.SUBNETWORKS:
                    w3_multicall.add(
                        W3Multicall.Call(
                            vault["delegator"],
                            "stake(bytes32,address)(uint256)",
                            [
                                bytes.fromhex(self.get_subnetwork(net, subnet_id)[2:]),
                                op,
                            ],
                        )
                    )

        stakes = w3_multicall.call()
        results = [{"op": op, "vaults": []} for op in ops]
        i = 0
        for op_idx in range(len(ops)):
            for vault in vaults:
                for subnet_id in self.SUBNETWORKS:
                    stake = stakes[i]
                    if stake and stake > 0:
                        try:
                            vault["stake"][subnet_id] = stake
                        except:
                            vault["stake"] = {subnet_id: stake}
                    i += 1
                if vault.get("stake"):
                    results[op_idx]["vaults"].append(vault)

        return results

    def get_op_nets_vaults(self, op):
        """Fetch stakes of an operator in all networks."""
        op = self.normalize_address(op)
        nets = self.get_op_nets(op)

        w3_multicall = W3Multicall(self.w3)
        net_vaults = {}
        for net in nets:
            net_vaults[net["net"]] = self.get_net_vaults(net["net"])
            for vault in net_vaults[net["net"]]:
                for subnet_id in self.SUBNETWORKS:
                    w3_multicall.add(
                        W3Multicall.Call(
                            vault["delegator"],
                            "stake(bytes32,address)(uint256)",
                            [
                                bytes.fromhex(
                                    self.get_subnetwork(net["net"], subnet_id)[2:]
                                ),
                                op,
                            ],
                        )
                    )

        stakes = w3_multicall.call()
        results = [{"net": net["net"], "vaults": []} for net in nets]
        i = 0
        for net_idx in range(len(nets)):
            for vault in net_vaults[nets[net_idx]["net"]]:
                for subnet_id in self.SUBNETWORKS:
                    stake = stakes[i]
                    if stake and stake > 0:
                        try:
                            vault["stake"][subnet_id] = stake
                        except:
                            vault["stake"] = {subnet_id: stake}
                    i += 1
                if vault.get("stake"):
                    results[net_idx]["vaults"].append(vault)

        return results

    def get_vault_ops(self, vault):
        """Get all operators that are opted into a given vault."""
        vault = self.normalize_address(vault)
        ops = self.get_ops()
        w3_multicall = W3Multicall(self.w3)

        for op in ops:
            w3_multicall.add(
                W3Multicall.Call(
                    self.addresses["op_vault_opt_in"],
                    "isOptedIn(address,address)(bool)",
                    [op, vault],
                )
            )

        optins = w3_multicall.call()
        return [op for op, opted_in in zip(ops, optins) if opted_in]

    def get_vault_nets(self, vault):
        """Get all networks associated with a given vault."""
        vault = self.normalize_address(vault)
        nets = self.get_nets()
        delegator = self.get_delegator(vault)

        w3_multicall = W3Multicall(self.w3)
        for net in nets:
            for subnet_id in self.SUBNETWORKS:
                w3_multicall.add(
                    W3Multicall.Call(
                        delegator,
                        "maxNetworkLimit(bytes32)(uint256)",
                        bytes.fromhex(self.get_subnetwork(net["net"], subnet_id)[2:]),
                    )
                )

        net_associations = w3_multicall.call()

        results = []
        i = 0
        for net in nets:
            for subnet_id in self.SUBNETWORKS:
                associated = net_associations[i]
                if associated and associated > 0:
                    try:
                        net["limit"][subnet_id] = associated
                    except:
                        net["limit"] = {subnet_id: associated}
                i += 1
            if net.get("limit"):
                results.append({"net": net["net"], "limit": net["limit"]})

        return results

    def get_vault_nets_ops(self, vault):
        """Get all operators opted into the vault and their associated networks."""
        vault = self.normalize_address(vault)
        vault_ops = self.get_vault_ops(vault)
        vault_nets = self.get_vault_nets(vault)

        results = {}
        for net in vault_nets:
            w3_multicall = W3Multicall(self.w3)
            for op in vault_ops:
                w3_multicall.add(
                    W3Multicall.Call(
                        self.addresses["op_net_opt_in"],
                        "isOptedIn(address,address)(bool)",
                        [op, net["net"]],
                    )
                )
            results[net["net"]] = [
                op for op, opted_in in zip(vault_ops, w3_multicall.call()) if opted_in
            ]

        return results

    def get_op_opted_in_vault(self, operator, vault):
        """Check if an operator is opted into a vault."""
        operator = self.normalize_address(operator)
        vault = self.normalize_address(vault)
        return (
            self.contracts["op_vault_opt_in"]
            .functions.isOptedIn(operator, vault)
            .call()
        )

    def get_op_opted_in_net(self, operator, net):
        """Check if an operator is opted into a network."""
        operator = self.normalize_address(operator)
        net = self.normalize_address(net)
        return self.contracts["op_net_opt_in"].functions.isOptedIn(operator, net).call()

    def get_resolver_set_epoch_delay(self, slasher_address):
        slasher_address = self.normalize_address(slasher_address)
        return self.get_data("veto_slasher", slasher_address, "resolverSetEpochsDelay")

    def get_resolver(self, slasher_address, subnetwork):
        slasher_address = self.normalize_address(slasher_address)
        return self.normalize_address(
            self.get_data("veto_slasher", slasher_address, "resolver", subnetwork, "0x")
        )

    def get_pending_resolver(self, slasher_address, subnetwork):
        slasher_address = self.normalize_address(slasher_address)
        timestamp = 2**48 - 1
        return self.normalize_address(
            self.get_data(
                "veto_slasher",
                slasher_address,
                "resolverAt",
                subnetwork,
                timestamp,
                "0x",
            )
        )

    def get_entity_type(self, entity_address):
        entity_address = self.normalize_address(entity_address)
        return self.get_data("entity", entity_address, "TYPE")

    def get_vault_epoch_duration(self, vault_address):
        vault_address = self.normalize_address(vault_address)
        return self.get_data("vault", vault_address, "epochDuration")

    def get_vault_current_epoch(self, vault_address):
        vault_address = self.normalize_address(vault_address)
        return self.get_data("vault", vault_address, "currentEpoch")

    def get_vault_current_epoch_start(self, vault_address):
        vault_address = self.normalize_address(vault_address)
        return self.get_data("vault", vault_address, "currentEpochStart")

    def get_network_limit(self, delegator_address, subnetwork):
        delegator_address = self.normalize_address(delegator_address)
        return self.get_data(
            "full_restake_delegator", delegator_address, "networkLimit", subnetwork
        )

    def get_operator_network_limit(
        self, delegator_address, subnetwork, operator_address
    ):
        delegator_address = self.normalize_address(delegator_address)
        operator_address = self.normalize_address(operator_address)
        return self.get_data(
            "full_restake_delegator",
            delegator_address,
            "operatorNetworkLimit",
            subnetwork,
            operator_address,
        )

    def get_operator_network_shares(
        self, delegator_address, subnetwork, operator_address
    ):
        delegator_address = self.normalize_address(delegator_address)
        operator_address = self.normalize_address(operator_address)
        return self.get_data(
            "network_restake_delegator",
            delegator_address,
            "operatorNetworkShares",
            subnetwork,
            operator_address,
        )

    def get_total_operator_network_shares(self, delegator_address, subnetwork):
        delegator_address = self.normalize_address(delegator_address)
        return self.get_data(
            "network_restake_delegator",
            delegator_address,
            "totalOperatorNetworkShares",
            subnetwork,
        )

    def get_stake(self, vault_address, subnetwork, operator_address):
        vault_address = self.normalize_address(vault_address)
        operator_address = self.normalize_address(operator_address)

        delegator_address = self.get_delegator(vault_address)

        return self.get_data(
            "delegator", delegator_address, "stake", subnetwork, operator_address
        )

    def get_wei_amount(self, token, amount):
        token = self.normalize_address(token)
        meta = self.get_token_meta(token)
        wei_amount = int(amount * 10 ** meta["decimals"])
        if wei_amount >= 2**256:
            raise ValueError("Amount is too large")
        return wei_amount

    def get_token_amount(self, token, wei_amount):
        token = self.normalize_address(token)
        meta = self.get_token_meta(token)
        return wei_amount / 10 ** meta["decimals"]

    def get_allowance(self, token, owner, spender):
        token = self.normalize_address(token)
        owner = self.normalize_address(owner)
        spender = self.normalize_address(spender)

        return self.get_data("erc20", token, "allowance", owner, spender)

    def get_active_balance(self, vault_address, account):
        vault_address = self.normalize_address(vault_address)
        account = self.normalize_address(account)

        return self.get_data("vault", vault_address, "activeBalanceOf", account)

    def get_withdrawals(self, vault_address, epoch, account):
        vault_address = self.normalize_address(vault_address)
        account = self.normalize_address(account)

        return self.get_data("vault", vault_address, "withdrawalsOf", epoch, account)

    def get_withdrawals_claimed(self, vault_address, epoch, account):
        vault_address = self.normalize_address(vault_address)
        account = self.normalize_address(account)

        return self.get_data(
            "vault", vault_address, "isWithdrawalsClaimed", epoch, account
        )

    def timestamp_to_datetime(self, timestamp):
        return datetime.fromtimestamp(timestamp).strftime("%Y-%m-%d %H:%M:%S")

    def get_operator_network_opt_in_signature(
        self, private_key, ledger, ledger_address, where, duration
    ):
        where = self.normalize_address(where)
        who = self.get_address(private_key, ledger, ledger_address)
        entity = "op_net_opt_in"
        nonce = self.get_data(entity, self.addresses[entity], "nonces", who, where)
        deadline = int(time()) + duration
        return self.process_type_data_sign(
            private_key,
            ledger,
            ledger_address,
            "OperatorNetworkOptInService",
            "1",
            self.addresses[entity],
            {
                "OptIn": [
                    {"name": "who", "type": "address"},
                    {"name": "where", "type": "address"},
                    {"name": "nonce", "type": "uint256"},
                    {"name": "deadline", "type": "uint48"},
                ],
            },
            {
                "who": who,
                "where": where,
                "nonce": nonce,
                "deadline": deadline,
            },
            success_message=f"""
Operator: {who}
Network: {where}
Nonce: {nonce}
Deadline: {deadline} ({self.timestamp_to_datetime(deadline)})
"""
            + "Success! Your signature is: {}",
        )

    def get_operator_network_opt_out_signature(
        self, private_key, ledger, ledger_address, where, duration
    ):
        where = self.normalize_address(where)
        who = self.get_address(private_key, ledger, ledger_address)
        entity = "op_net_opt_in"
        nonce = self.get_data(entity, self.addresses[entity], "nonces", who, where)
        deadline = int(time()) + duration
        return self.process_type_data_sign(
            private_key,
            ledger,
            ledger_address,
            "OperatorNetworkOptInService",
            "1",
            self.addresses[entity],
            {
                "OptOut": [
                    {"name": "who", "type": "address"},
                    {"name": "where", "type": "address"},
                    {"name": "nonce", "type": "uint256"},
                    {"name": "deadline", "type": "uint48"},
                ],
            },
            {
                "who": who,
                "where": where,
                "nonce": nonce,
                "deadline": deadline,
            },
            success_message=f"""
Operator: {who}
Network: {where}
Nonce: {nonce}
Deadline: {deadline} ({self.timestamp_to_datetime(deadline)})
"""
            + "Success! Your signature is: {}",
        )

    def get_operator_vault_opt_in_signature(
        self, private_key, ledger, ledger_address, where, duration
    ):
        where = self.normalize_address(where)
        who = self.get_address(private_key, ledger, ledger_address)
        entity = "op_vault_opt_in"
        nonce = self.get_data(entity, self.addresses[entity], "nonces", who, where)
        deadline = int(time()) + duration
        return self.process_type_data_sign(
            private_key,
            ledger,
            ledger_address,
            "OperatorVaultOptInService",
            "1",
            self.addresses[entity],
            {
                "OptIn": [
                    {"name": "who", "type": "address"},
                    {"name": "where", "type": "address"},
                    {"name": "nonce", "type": "uint256"},
                    {"name": "deadline", "type": "uint48"},
                ],
            },
            {
                "who": who,
                "where": where,
                "nonce": nonce,
                "deadline": deadline,
            },
            success_message=f"""
Operator: {who}
Vault: {where}
Nonce: {nonce}
Deadline: {deadline} ({self.timestamp_to_datetime(deadline)})
"""
            + "Success! Your signature is: {}",
        )

    def get_operator_vault_opt_out_signature(
        self, private_key, ledger, ledger_address, where, duration
    ):
        where = self.normalize_address(where)
        who = self.get_address(private_key, ledger, ledger_address)
        entity = "op_vault_opt_in"
        nonce = self.get_data(entity, self.addresses[entity], "nonces", who, where)
        deadline = int(time()) + duration
        return self.process_type_data_sign(
            private_key,
            ledger,
            ledger_address,
            "OperatorVaultOptInService",
            "1",
            self.addresses[entity],
            {
                "OptOut": [
                    {"name": "who", "type": "address"},
                    {"name": "where", "type": "address"},
                    {"name": "nonce", "type": "uint256"},
                    {"name": "deadline", "type": "uint48"},
                ],
            },
            {
                "who": who,
                "where": where,
                "nonce": nonce,
                "deadline": deadline,
            },
            success_message=f"""
Operator: {who}
Vault: {where}
Nonce: {nonce}
Deadline: {deadline} ({self.timestamp_to_datetime(deadline)})
"""
            + "Success! Your signature is: {}",
        )

    def print_indented(self, *args, indent=2):
        print(" " * indent + " ".join(map(str, args)))

    def get_data(self, entity, address, function_name, *args, **kwargs):
        address = self.normalize_address(address)
        contract = self.w3.eth.contract(address=address, abi=self.ABIS[entity])

        return contract.functions[function_name](*args).call(kwargs)

    def get_address(self, private_key, ledger, ledger_address):
        if ledger_address:
            ledger_address = self.normalize_address(ledger_address)

        if ledger:
            if ledger_address:
                address = ledger_address
            else:
                address = ledgereth.accounts.get_accounts()[0].address

        else:
            address = Account.from_key(private_key).address

        return self.normalize_address(address)

    def get_transaction(self, who, entity, address, function_name, *args, **kwargs):
        who = self.normalize_address(who)
        address = self.normalize_address(address)
        contract = self.w3.eth.contract(address=address, abi=self.ABIS[entity])

        return contract.functions[function_name](*args).build_transaction(
            {
                "chainId": self.CHAIN_IDS[self.chain],
                "from": who,
                "nonce": self.w3.eth.get_transaction_count(who),
                **kwargs,
            }
        )

    def get_transaction_ledger(
        self, ledger_account, entity, address, function_name, *args, **kwargs
    ):
        address = self.normalize_address(address)
        tx = self.get_transaction(
            ledger_account.address, entity, address, function_name, *args, **kwargs
        )

        print("Sign transaction on Ledger device")
        return ledgereth.transactions.create_transaction(
            destination=tx["to"],
            amount=tx["value"],
            gas=tx["gas"],
            max_fee_per_gas=tx["maxFeePerGas"],
            max_priority_fee_per_gas=tx["maxPriorityFeePerGas"],
            data=tx["data"],
            nonce=tx["nonce"],
            chain_id=tx["chainId"],
            sender_path=ledger_account.path,
        )

    def send_raw_transaction_and_wait(self, rawTransaction):
        tx_hash = self.w3.eth.send_raw_transaction(rawTransaction)
        print(f"Transaction sent: {tx_hash.hex()}, waiting...")
        return self.w3.eth.wait_for_transaction_receipt(tx_hash)

    def send_transaction(self, tx, private_key):
        signed_tx = self.w3.eth.account.sign_transaction(tx, private_key)
        return self.send_raw_transaction_and_wait(signed_tx.rawTransaction)

    def send_transaction_ledger(self, tx):
        return self.send_raw_transaction_and_wait(tx.rawTransaction)

    def process_write_transaction(
        self,
        private_key,
        ledger,
        ledger_address,
        entity,
        to,
        function_name,
        *args,
        success_message="Success!",
    ):
        to = self.normalize_address(to)
        try:
            if ledger_address:
                ledger_address = self.normalize_address(ledger_address)

            if ledger:
                if ledger_address:
                    account = ledgereth.accounts.find_account(ledger_address)
                else:
                    account = ledgereth.accounts.get_accounts()[0]

                tx = self.get_transaction_ledger(
                    account, entity, to, function_name, *args
                )

                tx_receipt = self.send_transaction_ledger(tx)

                ledgereth.comms.DONGLE_CACHE = None

            else:
                who = Account.from_key(private_key).address

                tx = self.get_transaction(who, entity, to, function_name, *args)

                tx_receipt = self.send_transaction(tx, private_key)

            print(success_message)

            return tx_receipt

        except Exception as e:
            print(f"Failed! Reason: {e}")

    def get_domain_data(self, name, version, verifyingContract):
        verifyingContract = self.normalize_address(verifyingContract)
        return {
            "name": name,
            "version": version,
            "chainId": 17000,
            "verifyingContract": str(verifyingContract),
        }

    def get_signable_message_from_typed_data(
        self, name, version, verifyingContract, message_types, message_data
    ):
        verifyingContract = self.normalize_address(verifyingContract)
        return encode_typed_data(
            self.get_domain_data(name, version, verifyingContract),
            message_types,
            message_data,
        )

    def sign_typed_data_ledger(self, account, signable_message):
        domain_hash = signable_message.header
        message_hash = signable_message.body

        print("Sign data on Ledger device")

        return sign_typed_data_draft(
            domain_hash, message_hash, sender_path=account.path
        )

    def sign_typed_data(
        self, private_key, name, version, verifyingContract, message_types, message_data
    ):
        verifyingContract = self.normalize_address(verifyingContract)
        return Account.sign_typed_data(
            private_key,
            self.get_domain_data(name, version, verifyingContract),
            message_types,
            message_data,
        )

    def process_type_data_sign(
        self,
        private_key,
        ledger,
        ledger_address,
        name,
        version,
        verifyingContract,
        message_types,
        message_data,
        success_message="Success! Your signature is: {}",
    ):
        verifyingContract = self.normalize_address(verifyingContract)
        try:
            if ledger_address:
                ledger_address = self.normalize_address(ledger_address)

            if ledger:
                if ledger_address:
                    account = ledgereth.accounts.find_account(ledger_address)
                else:
                    account = ledgereth.accounts.get_accounts()[0]

                signable_message = self.get_signable_message_from_typed_data(
                    name,
                    version,
                    verifyingContract,
                    message_types,
                    message_data,
                )

                signed_message = self.sign_typed_data_ledger(account, signable_message)
                signature = signed_message.signature

            else:
                signed_message = self.sign_typed_data(
                    private_key,
                    name,
                    version,
                    verifyingContract,
                    message_types,
                    message_data,
                )
                signature = signed_message.signature.hex()

            print(success_message.format(signature))

            return signature

        except Exception as e:
            print(f"Failed! Reason: {e}")

    def process_request(self, request_text):
        response = input(f"{request_text}")

        if response != "y":
            print("Cancel")
            return False
        else:
            return True


### GENERAL CLI COMMANDS ###


@click.group()
@click.option(
    "--chain",
    default="holesky",
    type=chain_type,
    show_default=True,
    help="Chain ID to use.",
)
@click.option(
    "--provider",
    help="Ethereum provider URL [http(s)].",
)
@click.pass_context
def cli(ctx, chain, provider):
    ctx.obj = SymbioticCLI(chain, provider)


## GENERAL NETWORK RELATED CLI COMMANDS ##


@cli.command()
@click.argument("address", type=address_type)
@click.pass_context
def isnet(ctx, address):
    """Check if address is network.

    \b
    ADDRESS - an address to check
    """
    address = ctx.obj.normalize_address(address)
    is_net = ctx.obj.contracts["net_registry"].functions.isEntity(address).call()
    print(is_net)


@cli.command()
@click.argument("network_address", type=address_type)
@click.pass_context
def middleware(ctx, network_address):
    """Get network middleware address.

    \b
    NETWORK_ADDRESS - an address of the network to get a middleware for
    """
    network_address = ctx.obj.normalize_address(network_address)
    middleware_address = ctx.obj.get_middleware(network_address)
    print(middleware_address)


@cli.command()
@click.option(
    "--full",
    is_flag=True,
    help="Show full data",
)
@click.pass_context
def nets(ctx, full):
    """List all networks."""
    nets = ctx.obj.get_nets()
    print(f"All networks [{len(nets)} total]:")

    if full:
        for i, net in enumerate(nets):
            op_vaults = ctx.obj.get_net_ops_vaults(net["net"])
            nets[i]["ops"] = len(op_vaults)
            vaults = {vault["vault"] for op in op_vaults for vault in op["vaults"]}
            nets[i]["vaults"] = len(vaults)

    for net in nets:
        ctx.obj.print_indented(f'Network: {net["net"]}', indent=2)
        ctx.obj.print_indented(f'Middleware: {net["middleware"]}', indent=4)

        if full:
            ctx.obj.print_indented(f'Operators: {net["ops"]} total', indent=4)
            ctx.obj.print_indented(f'Vaults: {net["vaults"]} total', indent=4)
<<<<<<< HEAD
        ctx.obj.print_indented("\n", indent=0)
=======
        ctx.obj.print_indented('', indent=0)

>>>>>>> 8ef48bae


@cli.command()
@click.argument("network_address", type=address_type)
@click.pass_context
def netops(ctx, network_address):
    """List all operators opted in network.

    \b
    NETWORK_ADDRESS - an address of the network to get operators for
    """
    network_address = ctx.obj.normalize_address(network_address)
    print(f"Network: {network_address}")
    ops = ctx.obj.get_net_ops(network_address)
    print(f"Operators [{len(ops)} total]:")
    for op in ops:
        ctx.obj.print_indented(f"Operator: {op}")


@cli.command()
@click.argument("network_address", type=address_type)
@click.pass_context
def netstakes(ctx, network_address):
    """Show stakes of all operators in network.

    \b
    NETWORK_ADDRESS - an address of the network to get a whole stake data for
    """
    network_address = ctx.obj.normalize_address(network_address)
    print(f"Network: {network_address}")
    print(f"Middleware: {ctx.obj.get_middleware(network_address)}")

    opsvaults = ctx.obj.get_net_ops_vaults(network_address)
    print(f"Operators [{len(opsvaults)} total]:")
    total_stakes = {}
    for op in opsvaults:
        ctx.obj.print_indented(f'Operator: {op["op"]}', indent=2)
        collaterals = {}
        for vault in op["vaults"]:
            vault["token_meta"] = ctx.obj.get_token_meta(vault["collateral"])
            if vault["collateral"] not in collaterals:
                collaterals[vault["collateral"]] = []
            collaterals[vault["collateral"]].append(vault)

        total_op_stake = ""
        for collateral, vaults in collaterals.items():
            stakes_sum = 0
            token_meta = ctx.obj.get_token_meta(collateral)
            ctx.obj.print_indented(
                f'Collateral: {collateral} ({token_meta["symbol"]})', indent=4
            )
            for vault in vaults:
                ctx.obj.print_indented(f'Vault: {vault["vault"]}', indent=6)
                ctx.obj.print_indented(
                    f'Type: {ctx.obj.DELEGATOR_TYPES_NAMES[vault["delegator_type"]]} / {ctx.obj.SLASHER_TYPES_NAMES[vault["slasher_type"]]}',
                    indent=8,
                )
                stake = sum(vault["stake"].values())
                ctx.obj.print_indented(
                    f'Stake: {stake / 10 ** token_meta["decimals"]}', indent=8
                )
                stakes_sum += stake
            total_op_stake += (
                f'{stakes_sum / 10 ** token_meta["decimals"]} {token_meta["symbol"]} + '
            )
            if collateral not in total_stakes:
                total_stakes[collateral] = 0
            total_stakes[collateral] += stakes_sum

        if total_op_stake:
            ctx.obj.print_indented("Total stake:", total_op_stake[:-3], indent=4)
        else:
            ctx.obj.print_indented("Total stake: 0", indent=4)
        print("")

    print("Total stakes:")
    for collateral, stakes in total_stakes.items():
        token_meta = ctx.obj.get_token_meta(collateral)
        ctx.obj.print_indented(
            f'Collateral {collateral} ({token_meta["symbol"]}): {stakes / 10 ** token_meta["decimals"]}',
            indent=2,
        )


## GENERAL OPERATOR RELATED CLI COMMANDS ##


@cli.command()
@click.argument("address", type=address_type)
@click.pass_context
def isop(ctx, address):
    """Check if address is operator.

    \b
    ADDRESS - an address to check
    """
    address = ctx.obj.normalize_address(address)
    is_op = ctx.obj.contracts["op_registry"].functions.isEntity(address).call()
    print(is_op)


@cli.command()
@click.pass_context
def ops(ctx):
    """List all operators."""
    ops = ctx.obj.get_ops()
    print(f"All operators [{len(ops)} total]:")
    for op in ops:
        ctx.obj.print_indented(f"Operator: {op}", indent=2)


@cli.command()
@click.argument("operator_address", type=address_type)
@click.argument("vault_address", type=address_type)
@click.argument("network_address", type=address_type)
@click.pass_context
def op_vault_net_stake(ctx, operator_address, vault_address, network_address):
    """Get operator stake in vault for network.

    \b
    OPERATOR_ADDRESS - an address of the operator to get a stake of
    VAULT_ADDRESS - an address of the vault to get a stake at
    NETWORK_ADDRESS - an address of the network to get a stake for
    """
    operator_address = ctx.obj.normalize_address(operator_address)
    vault_address = ctx.obj.normalize_address(vault_address)
    network_address = ctx.obj.normalize_address(network_address)

    delegator = ctx.obj.get_delegator(vault_address)
    delegator_type = ctx.obj.get_entity_type(delegator)

    print(f"Operator stake in vault = {vault_address}")
    print()
    for subnetwork_id in ctx.obj.SUBNETWORKS:
        subnetwork = ctx.obj.get_subnetwork(network_address, subnetwork_id)

        stake = ctx.obj.get_stake(vault_address, subnetwork, operator_address)
        collateral = ctx.obj.get_collateral(vault_address)
        token_meta = ctx.obj.get_token_meta(collateral)
        stake_normalized = stake / 10 ** token_meta["decimals"]
        collateral_symbol = token_meta["symbol"]

        if delegator_type == 0:
            operator_network_shares = ctx.obj.get_operator_network_shares(
                delegator, subnetwork, operator_address
            )
            total_operator_network_shares = ctx.obj.get_total_operator_network_shares(
                delegator, subnetwork
            )

            percent = (
                0
                if total_operator_network_shares == 0
                else operator_network_shares / total_operator_network_shares * 100
            )

            print(
                f"for subnetwork = {subnetwork} is {stake_normalized} {collateral_symbol}\nwhich is {percent}% ({operator_network_shares} / {total_operator_network_shares} in shares) of network stake"
            )
        else:
            print(
                f"for subnetwork = {subnetwork} is {stake_normalized} {collateral_symbol}"
            )
        print()


@cli.command()
@click.argument("operator_address", type=address_type)
@click.pass_context
def opnets(ctx, operator_address):
    """List all networks where operator is opted in.

    \b
    OPERATOR_ADDRESS - an address of the operator to get networks for
    """
    operator_address = ctx.obj.normalize_address(operator_address)
    print(f"Operator: {operator_address}")
    nets = ctx.obj.get_op_nets(operator_address)
    print(f"Networks [{len(nets)} total]:")
    for net in nets:
        print(f'  Network: {net["net"]}')


@cli.command()
@click.argument("operator_address", type=address_type)
@click.pass_context
def opstakes(ctx, operator_address):
    """Show operator stakes in all networks.

    \b
    OPERATOR_ADDRESS - an address of the operator to get a whole stake data for
    """
    operator_address = ctx.obj.normalize_address(operator_address)
    print(f"Operator: {operator_address}")

    netsvaults = ctx.obj.get_op_nets_vaults(operator_address)
    print(f"Networks [{len(netsvaults)} total]:")
    total_stakes = {}
    for net in netsvaults:
        ctx.obj.print_indented(f'Network: {net["net"]}', indent=2)
        collaterals = {}
        for vault in net["vaults"]:
            vault["token_meta"] = ctx.obj.get_token_meta(vault["collateral"])
            if vault["collateral"] not in collaterals:
                collaterals[vault["collateral"]] = []
            collaterals[vault["collateral"]].append(vault)

        total_net_stake = ""
        for collateral, vaults in collaterals.items():
            stakes_sum = 0
            token_meta = ctx.obj.get_token_meta(collateral)
            ctx.obj.print_indented(
                f'Collateral: {collateral} ({token_meta["symbol"]})', indent=4
            )
            for vault in vaults:
                ctx.obj.print_indented(f'Vault: {vault["vault"]}', indent=6)
                ctx.obj.print_indented(
                    f'Type: {ctx.obj.DELEGATOR_TYPES_NAMES[vault["delegator_type"]]} / {ctx.obj.SLASHER_TYPES_NAMES[vault["slasher_type"]]}',
                    indent=8,
                )
                stake = sum(vault["stake"].values())
                ctx.obj.print_indented(
                    f'Stake: {stake / 10 ** token_meta["decimals"]}', indent=8
                )
                stakes_sum += stake
            total_net_stake += (
                f'{stakes_sum / 10 ** token_meta["decimals"]} {token_meta["symbol"]} + '
            )
            if collateral not in total_stakes:
                total_stakes[collateral] = 0
            total_stakes[collateral] += stakes_sum

        if total_net_stake:
            ctx.obj.print_indented("Total stake:", total_net_stake[:-3], indent=4)
        else:
            ctx.obj.print_indented("Total stake: 0", indent=4)
        print("")

    print("Total stakes:")
    for collateral, stakes in total_stakes.items():
        token_meta = ctx.obj.get_token_meta(collateral)
        ctx.obj.print_indented(
            f'Collateral {collateral} ({token_meta["symbol"]}): {stakes / 10 ** token_meta["decimals"]}',
            indent=2,
        )


@cli.command()
@click.argument("operator_address", type=address_type)
@click.argument("vault_address", type=address_type)
@click.pass_context
def check_opt_in_vault(ctx, operator_address, vault_address):
    """Check if operator is opted in to a vault.

    \b
    OPERATOR_ADDRESS - an address of the operator to check an opt-in status of
    VAULT_ADDRESS - an address of the vault to check an opt-in status for
    """
    print(
        f"Operator = {operator_address} IS opted in to vault = {vault_address}"
        if ctx.obj.get_op_opted_in_vault(operator_address, vault_address)
        else f"Operator = {operator_address} IS NOT opted in to vault = {vault_address}"
    )


@cli.command()
@click.argument("operator_address", type=address_type)
@click.argument("network_address", type=address_type)
@click.pass_context
def check_opt_in_network(ctx, operator_address, network_address):
    """Check if operator is opted in to a network.

    \b
    OPERATOR_ADDRESS - an address of the operator to check an opt-in status of
    NETWORK_ADDRESS - an address of the network to check an opt-in status for
    """
    print(
        f"Operator = {operator_address} IS opted in to network = {network_address}"
        if ctx.obj.get_op_opted_in_net(operator_address, network_address)
        else f"Operator = {operator_address} IS NOT opted in to network = {network_address}"
    )


## GENERAL VAULT RELATED CLI COMMANDS ##


@cli.command()
@click.argument("address", type=address_type)
@click.pass_context
def isvault(ctx, address):
    """Check if address is vault.

    \b
    ADDRESS - an address to check
    """
    address = ctx.obj.normalize_address(address)
    is_vault = ctx.obj.contracts["vault_factory"].functions.isEntity(address).call()
    print(is_vault)


@cli.command()
@click.pass_context
def vaults(ctx):
    """List all vaults."""
    vaults = ctx.obj.get_vaults()
    print(f"All vaults [{len(vaults)} total]:")
    for vault in vaults:
        ctx.obj.print_indented(f'Vault: {vault["vault"]}')
        collateral_meta = ctx.obj.get_token_meta(vault["collateral"])
        ctx.obj.print_indented(
            f'Collateral: {vault["collateral"]} ({collateral_meta["symbol"]})', indent=4
        )
        ctx.obj.print_indented(
            f'Delegator: {vault["delegator"]} ({ctx.obj.DELEGATOR_TYPES_NAMES.get(vault["delegator_type"], "Unknown")})',
            indent=4,
        )
        slasher_type = ctx.obj.SLASHER_TYPES_NAMES.get(vault["slasher_type"], "Unknown")
        ctx.obj.print_indented(
            f'Slasher: {vault["slasher"]} ({slasher_type})\n', indent=4
        )


@cli.command()
@click.argument("vault_address", type=address_type)
@click.pass_context
def vaultops(ctx, vault_address):
    """List all operators opted into the given vault.

    \b
    VAULT_ADDRESS - an address of the vault to get all operators for
    """
    vault_address = ctx.obj.normalize_address(vault_address)
    ops = ctx.obj.get_vault_ops(vault_address)
    print(f"Vault: {vault_address}")
    print(f"Operators [{len(ops)} total]:")
    for op in ops:
        ctx.obj.print_indented(
            f"Operator: {op}",
            indent=2,
        )


@cli.command()
@click.argument("vault_address", type=address_type)
@click.pass_context
def vaultnets(ctx, vault_address):
    """List all networks associated with the given vault.

    \b
    VAULT_ADDRESS - an address of the vault to get all networks for
    """
    vault_address = ctx.obj.normalize_address(vault_address)
    nets = ctx.obj.get_vault_nets(vault_address)
    print(f"Vault: {vault_address}")
    print(f"Networks [{len(nets)} total]:")
    for net in nets:
        ctx.obj.print_indented(
            f"Network: {net['net']}",
            indent=2,
        )


@cli.command()
@click.argument("vault_address", type=address_type)
@click.pass_context
def vaultnetsops(ctx, vault_address):
    """List all operators and their associated networks for the given vault.

    \b
    VAULT_ADDRESS - an address of the vault to adjust the delegations for
    """
    vault_address = ctx.obj.normalize_address(vault_address)
    nets_ops = ctx.obj.get_vault_nets_ops(vault_address)
    print(f"Vault: {vault_address}")
    print(f"Networks [{len(nets_ops)} total]:")
    print("")

    for net in nets_ops:
        ctx.obj.print_indented(
            f"Network: {net}",
            indent=2,
        )
        ctx.obj.print_indented(
            f"Operators [{len(nets_ops[net])} total]:",
            indent=2,
        )
        for op in nets_ops[net]:
            ctx.obj.print_indented(
                f"Operator: {op}",
                indent=4,
            )
        print("")


## GENERAL STAKER RELATED CLI COMMANDS ##


@cli.command()
@click.argument("vault_address", type=address_type)
@click.argument("address", type=address_type)
@click.pass_context
def active_balance_of(ctx, vault_address, address):
    """Get an active balance of a given account at a particular vault.

    \b
    VAULT_ADDRESS - an address of the vault
    ADDRESS - an address to get an active balance for
    """
    vault_address = ctx.obj.normalize_address(vault_address)
    address = ctx.obj.normalize_address(address)

    token_address = ctx.obj.get_collateral(vault_address)
    symbol = ctx.obj.get_token_meta(token_address)["symbol"]
    active_balance_wei = ctx.obj.get_active_balance(vault_address, address)
    active_balance = ctx.obj.get_token_amount(token_address, active_balance_wei)
    print(f"{active_balance_wei} ({active_balance} {symbol})")


@cli.command()
@click.argument("vault_address", type=address_type)
@click.argument("epoch", type=uint256_type)
@click.argument("address", type=address_type)
@click.pass_context
def withdrawals_of(ctx, vault_address, epoch, address):
    """Get some epoch's withdrawals of a given account at a particular vault.

    \b
    VAULT_ADDRESS - an address of the vault
    EPOCH - an epoch to get withdrawals for
    ADDRESS - an address to get withdrawals for
    """
    vault_address = ctx.obj.normalize_address(vault_address)
    address = ctx.obj.normalize_address(address)

    token_address = ctx.obj.get_collateral(vault_address)
    symbol = ctx.obj.get_token_meta(token_address)["symbol"]
    withdrawals_wei = ctx.obj.get_withdrawals(vault_address, epoch, address)
    withdrawals = ctx.obj.get_token_amount(token_address, withdrawals_wei)
    print(f"{withdrawals_wei} ({withdrawals} {symbol})")


@cli.command()
@click.argument("vault_address", type=address_type)
@click.argument("epoch", type=uint256_type)
@click.argument("address", type=address_type)
@click.pass_context
def withdrawals_claimed(ctx, vault_address, epoch, address):
    """Check if some epoch's withdrawals of a given account at a particular vault are claimed.

    \b
    VAULT_ADDRESS - an address of the vault
    EPOCH - an epoch to check for
    ADDRESS - an address to get if the withdrawals are claimed for
    """
    vault_address = ctx.obj.normalize_address(vault_address)
    address = ctx.obj.normalize_address(address)

    withdrawals_claimed = ctx.obj.get_withdrawals_claimed(vault_address, epoch, address)
    print(withdrawals_claimed)


### NETWORK CLI COMMANDS ###


@cli.command()
@click.option(
    "--private-key", type=bytes32_type, help="Your private key for signing transactions"
)
@click.option(
    "--ledger",
    is_flag=True,
    help="Use a Ledger device for signing transactions instead of a private key",
)
@click.option(
    "--ledger-address",
    type=address_type,
    help="The Ledger account address to use for signing (defaults to the first account if not provided)",
)
@click.pass_context
def register_network(ctx, private_key, ledger, ledger_address):
    """Register the signer as a network."""

    ctx.obj.process_write_transaction(
        private_key,
        ledger,
        ledger_address,
        "net_registry",
        ctx.obj.addresses["net_registry"],
        "registerNetwork",
        success_message=f"Successfully registered as a network",
    )


@cli.command()
@click.argument("vault_address", type=address_type)
@click.argument("max_limit", type=uint256_type)
@click.argument("subnetwork_id", default=0, type=uint96_type)
@click.option(
    "--private-key", type=bytes32_type, help="Your private key for signing transactions"
)
@click.option(
    "--ledger",
    is_flag=True,
    help="Use a Ledger device for signing transactions instead of a private key",
)
@click.option(
    "--ledger-address",
    type=address_type,
    help="The Ledger account address to use for signing (defaults to the first account if not provided)",
)
@click.pass_context
def set_max_network_limit(
    ctx, vault_address, max_limit, subnetwork_id, private_key, ledger, ledger_address
):
    """Set a maximum network limit at the vault's delegator.

    \b
    VAULT_ADDRESS - an address of the vault to set a maximum limit for
    MAX_LIMIT - a maximum amount of stake a network is ready to get from the vault (in wei)
    SUBNETWORK_ID - an identifier of the subnetwork to set a maximum limit for (default is 0)
    """
    vault_address = ctx.obj.normalize_address(vault_address)

    delegator = ctx.obj.get_delegator(vault_address)

    ctx.obj.process_write_transaction(
        private_key,
        ledger,
        ledger_address,
        "delegator",
        delegator,
        "setMaxNetworkLimit",
        subnetwork_id,
        max_limit,
        success_message=f"Successfully set max limit = {max_limit} in vault = {vault_address}",
    )


@cli.command()
@click.argument("vault_address", type=address_type)
@click.argument("network_address", type=address_type)
@click.pass_context
def resolver(ctx, vault_address, network_address):
    """Get a current resolver for a subnetwork in a vault.

    \b
    VAULT_ADDRESS - an address of the vault to get a resolver for
    NETWORK_ADDRESS - an address of the network to get a resolver for
    """
    vault_address = ctx.obj.normalize_address(vault_address)
    network_address = ctx.obj.normalize_address(network_address)

    print()
    for subnetwork_id in ctx.obj.SUBNETWORKS:
        subnetwork = ctx.obj.get_subnetwork(network_address, subnetwork_id)

        slasher = ctx.obj.get_slasher(vault_address)
        slasher_type = ctx.obj.get_entity_type(slasher)

        if slasher_type != 1:
            print("It is not a VetoSlasher.")
            return

        resolver = ctx.obj.get_resolver(slasher, subnetwork)
        print(
            f"Resolver for subnetwork = {subnetwork} at vault {vault_address} is {resolver}"
        )
        print()


@cli.command()
@click.argument("vault_address", type=address_type)
@click.argument("network_address", type=address_type)
@click.pass_context
def pending_resolver(ctx, vault_address, network_address):
    """Get a pending resolver for a subnetwork in a vault.

    \b
    VAULT_ADDRESS - an address of the vault to get a pending resolver for
    NETWORK_ADDRESS - an address of the network to get a pending resolver for
    """
    vault_address = ctx.obj.normalize_address(vault_address)
    network_address = ctx.obj.normalize_address(network_address)

    print()
    for subnetwork_id in ctx.obj.SUBNETWORKS:
        subnetwork = ctx.obj.get_subnetwork(network_address, subnetwork_id)

        slasher = ctx.obj.get_slasher(vault_address)
        slasher_type = ctx.obj.get_entity_type(slasher)

        if slasher_type != 1:
            print("It is not a VetoSlasher.")
            return

        resolver = ctx.obj.get_resolver(slasher, subnetwork)
        pending_resolver = ctx.obj.get_pending_resolver(slasher, subnetwork)

        if resolver == pending_resolver:
            print(
                f"There is no pending resolver for subnetwork = {subnetwork} at vault {vault_address}"
            )
        else:
            print(
                f"Pending resolver for subnetwork = {subnetwork} at vault {vault_address} is {pending_resolver}"
            )
        print()


@cli.command()
@click.argument("vault_address", type=address_type)
@click.argument("resolver", type=address_type)
@click.argument("subnetwork_id", default=0, type=uint96_type)
@click.option(
    "--private-key", type=bytes32_type, help="Your private key for signing transactions"
)
@click.option(
    "--ledger",
    is_flag=True,
    help="Use a Ledger device for signing transactions instead of a private key",
)
@click.option(
    "--ledger-address",
    type=address_type,
    help="The Ledger account address to use for signing (defaults to the first account if not provided)",
)
@click.pass_context
def set_resolver(
    ctx, vault_address, resolver, subnetwork_id, private_key, ledger, ledger_address
):
    """Set a resolver for a subnetwork at VetoSlasher.

    \b
    VAULT_ADDRESS - an address of the vault to set a resolver for
    RESOLVER - an address of the resolver to set
    SUBNETWORK_ID - an identifier of the subnetwork to set a resolver for (default is 0)
    """
    vault_address = ctx.obj.normalize_address(vault_address)
    resolver = ctx.obj.normalize_address(resolver)

    slasher = ctx.obj.get_slasher(vault_address)
    slasher_type = ctx.obj.get_entity_type(slasher)

    if slasher_type != 1:
        print("It is not a VetoSlasher.")
        return

    net = ctx.obj.get_address(private_key, ledger, ledger_address)

    subnetwork = ctx.obj.get_subnetwork(net, subnetwork_id)

    current_resolver = ctx.obj.get_resolver(slasher, subnetwork)
    pending_resolver = ctx.obj.get_pending_resolver(slasher, subnetwork)
    new_timestamp = ctx.obj.get_vault_current_epoch_start(
        vault_address
    ) + ctx.obj.get_resolver_set_epoch_delay(
        slasher
    ) * ctx.obj.get_vault_epoch_duration(
        vault_address
    )
    new_datetime = ctx.obj.timestamp_to_datetime(new_timestamp)

    if current_resolver != pending_resolver:
        if not ctx.obj.process_request(
            f"""You have a pending set resolver request for {pending_resolver}.
Are you sure you want to remove the existing request and create a new one with a new set timestamp = {new_datetime}? (y/n)
"""
        ):
            return

    ctx.obj.process_write_transaction(
        private_key,
        ledger,
        ledger_address,
        "veto_slasher",
        slasher,
        "setResolver",
        subnetwork_id,
        resolver,
        "0x",
        success_message=f"Successfully set resolver = {resolver} for subnetwork = {subnetwork} at vault = {vault_address}",
    )


### OPERATOR CLI COMMANDS ###


@cli.command()
@click.option(
    "--private-key", type=bytes32_type, help="Your private key for signing transactions"
)
@click.option(
    "--ledger",
    is_flag=True,
    help="Use a Ledger device for signing transactions instead of a private key",
)
@click.option(
    "--ledger-address",
    type=address_type,
    help="The Ledger account address to use for signing (defaults to the first account if not provided)",
)
@click.pass_context
def register_operator(ctx, private_key, ledger, ledger_address):
    """Register the signer as an operator."""

    ctx.obj.process_write_transaction(
        private_key,
        ledger,
        ledger_address,
        "op_registry",
        ctx.obj.addresses["op_registry"],
        "registerOperator",
        success_message=f"Successfully registered as an operator",
    )


@cli.command()
@click.argument("vault_address", type=address_type)
@click.option(
    "--private-key", type=bytes32_type, help="Your private key for signing transactions"
)
@click.option(
    "--ledger",
    is_flag=True,
    help="Use a Ledger device for signing transactions instead of a private key",
)
@click.option(
    "--ledger-address",
    type=address_type,
    help="The Ledger account address to use for signing (defaults to the first account if not provided)",
)
@click.pass_context
def opt_in_vault(ctx, vault_address, private_key, ledger, ledger_address):
    """Opt-in to a vault.

    \b
    VAULT_ADDRESS - an address of the vault to opt into
    """
    vault_address = ctx.obj.normalize_address(vault_address)

    ctx.obj.process_write_transaction(
        private_key,
        ledger,
        ledger_address,
        "op_vault_opt_in",
        ctx.obj.addresses["op_vault_opt_in"],
        "optIn",
        vault_address,
        success_message=f"Successfully opted in to vault = {vault_address}",
    )


@cli.command()
@click.argument("vault_address", type=address_type)
@click.argument("duration", default=7 * 24 * 60 * 60, type=uint48_type)
@click.option(
    "--private-key", type=bytes32_type, help="Your private key for signing transactions"
)
@click.option(
    "--ledger",
    is_flag=True,
    help="Use a Ledger device for signing transactions instead of a private key",
)
@click.option(
    "--ledger-address",
    type=address_type,
    help="The Ledger account address to use for signing (defaults to the first account if not provided)",
)
@click.pass_context
def opt_in_vault_signature(
    ctx, vault_address, duration, private_key, ledger, ledger_address
):
    """Get a signature for opt-in to a vault.

    \b
    VAULT_ADDRESS - an address of the vault to opt into
    DURATION - a period of time (in seconds) after which the signature will expire (default is 7 days)
    """
    vault_address = ctx.obj.normalize_address(vault_address)

    ctx.obj.get_operator_vault_opt_in_signature(
        private_key,
        ledger,
        ledger_address,
        vault_address,
        duration,
    )


@cli.command()
@click.argument("vault_address", type=address_type)
@click.option(
    "--private-key", type=bytes32_type, help="Your private key for signing transactions"
)
@click.option(
    "--ledger",
    is_flag=True,
    help="Use a Ledger device for signing transactions instead of a private key",
)
@click.option(
    "--ledger-address",
    type=address_type,
    help="The Ledger account address to use for signing (defaults to the first account if not provided)",
)
@click.pass_context
def opt_out_vault(ctx, vault_address, private_key, ledger, ledger_address):
    """Opt-out from a vault.

    \b
    VAULT_ADDRESS - an address of the vault to opt out from
    """
    vault_address = ctx.obj.normalize_address(vault_address)

    ctx.obj.process_write_transaction(
        private_key,
        ledger,
        ledger_address,
        "op_vault_opt_in",
        ctx.obj.addresses["op_vault_opt_in"],
        "optOut",
        vault_address,
        success_message=f"Successfully opted out from vault = {vault_address}",
    )


@cli.command()
@click.argument("vault_address", type=address_type)
@click.argument("duration", default=7 * 24 * 60 * 60, type=uint48_type)
@click.option(
    "--private-key", type=bytes32_type, help="Your private key for signing transactions"
)
@click.option(
    "--ledger",
    is_flag=True,
    help="Use a Ledger device for signing transactions instead of a private key",
)
@click.option(
    "--ledger-address",
    type=address_type,
    help="The Ledger account address to use for signing (defaults to the first account if not provided)",
)
@click.pass_context
def opt_out_vault_signature(
    ctx, vault_address, duration, private_key, ledger, ledger_address
):
    """Get a signature for opt-out from a vault.

    \b
    VAULT_ADDRESS - an address of the vault to opt out from
    DURATION - a period of time (in seconds) after which the signature will expire (default is 7 days)
    """
    vault_address = ctx.obj.normalize_address(vault_address)

    ctx.obj.get_operator_vault_opt_out_signature(
        private_key,
        ledger,
        ledger_address,
        vault_address,
        duration,
    )


@cli.command()
@click.argument("network_address", type=address_type)
@click.option(
    "--private-key", type=bytes32_type, help="Your private key for signing transactions"
)
@click.option(
    "--ledger",
    is_flag=True,
    help="Use a Ledger device for signing transactions instead of a private key",
)
@click.option(
    "--ledger-address",
    type=address_type,
    help="The Ledger account address to use for signing (defaults to the first account if not provided)",
)
@click.pass_context
def opt_in_network(ctx, network_address, private_key, ledger, ledger_address):
    """Opt-in to a network.

    \b
    NETWORK_ADDRESS - an address of the network to opt into
    """
    network_address = ctx.obj.normalize_address(network_address)

    ctx.obj.process_write_transaction(
        private_key,
        ledger,
        ledger_address,
        "op_net_opt_in",
        ctx.obj.addresses["op_net_opt_in"],
        "optIn",
        network_address,
        success_message=f"Successfully opted in to network = {network_address}",
    )


@cli.command()
@click.argument("network_address", type=address_type)
@click.argument("duration", default=7 * 24 * 60 * 60, type=uint48_type)
@click.option(
    "--private-key", type=bytes32_type, help="Your private key for signing transactions"
)
@click.option(
    "--ledger",
    is_flag=True,
    help="Use a Ledger device for signing transactions instead of a private key",
)
@click.option(
    "--ledger-address",
    type=address_type,
    help="The Ledger account address to use for signing (defaults to the first account if not provided)",
)
@click.pass_context
def opt_in_network_signature(
    ctx, network_address, duration, private_key, ledger, ledger_address
):
    """Get a signature for opt-in to a network.

    \b
    NETWORK_ADDRESS - an address of the network to opt into
    DURATION - a period of time (in seconds) after which the signature will expire (default is 7 days)
    """
    network_address = ctx.obj.normalize_address(network_address)

    ctx.obj.get_operator_network_opt_in_signature(
        private_key,
        ledger,
        ledger_address,
        network_address,
        duration,
    )


@cli.command()
@click.argument("network_address", type=address_type)
@click.option(
    "--private-key", type=bytes32_type, help="Your private key for signing transactions"
)
@click.option(
    "--ledger",
    is_flag=True,
    help="Use a Ledger device for signing transactions instead of a private key",
)
@click.option(
    "--ledger-address",
    type=address_type,
    help="The Ledger account address to use for signing (defaults to the first account if not provided)",
)
@click.pass_context
def opt_out_network(ctx, network_address, private_key, ledger, ledger_address):
    """Opt-out from a network.

    \b
    NETWORK_ADDRESS - an address of the network to opt out from
    """
    network_address = ctx.obj.normalize_address(network_address)

    ctx.obj.process_write_transaction(
        private_key,
        ledger,
        ledger_address,
        "op_net_opt_in",
        ctx.obj.addresses["op_net_opt_in"],
        "optOut",
        network_address,
        success_message=f"Successfully opted out from network = {network_address}",
    )


@cli.command()
@click.argument("network_address", type=address_type)
@click.argument("duration", default=7 * 24 * 60 * 60, type=uint48_type)
@click.option(
    "--private-key", type=bytes32_type, help="Your private key for signing transactions"
)
@click.option(
    "--ledger",
    is_flag=True,
    help="Use a Ledger device for signing transactions instead of a private key",
)
@click.option(
    "--ledger-address",
    type=address_type,
    help="The Ledger account address to use for signing (defaults to the first account if not provided)",
)
@click.pass_context
def opt_out_network_signature(
    ctx, network_address, duration, private_key, ledger, ledger_address
):
    """Get a signature for opt-out from a network.

    \b
    NETWORK_ADDRESS - an address of the network to opt out from
    DURATION - a period of time (in seconds) after which the signature will expire (default is 7 days)
    """
    network_address = ctx.obj.normalize_address(network_address)

    ctx.obj.get_operator_network_opt_out_signature(
        private_key,
        ledger,
        ledger_address,
        network_address,
        duration,
    )


### VAULT CURATOR CLI COMMANDS ###


@cli.command()
@click.argument("vault_address", type=address_type)
@click.argument("network_address", type=address_type)
@click.argument("limit", type=uint256_type)
@click.argument("subnetwork_id", default=0, type=uint96_type)
@click.option(
    "--private-key", type=bytes32_type, help="Your private key for signing transactions"
)
@click.option(
    "--ledger",
    is_flag=True,
    help="Use a Ledger device for signing transactions instead of a private key",
)
@click.option(
    "--ledger-address",
    type=address_type,
    help="The Ledger account address to use for signing (defaults to the first account if not provided)",
)
@click.pass_context
def set_network_limit(
    ctx,
    vault_address,
    network_address,
    limit,
    subnetwork_id,
    private_key,
    ledger,
    ledger_address,
):
    """Set a network limit at the vault's delegator.

    \b
    VAULT_ADDRESS - an address of the vault to adjust the delegations for
    NETWORK_ADDRESS - an address of the network to set a limit for
    LIMIT - a maximum amount of stake the network can get (in wei)
    SUBNETWORK_ID - an identifier of the subnetwork to adjust the delegations for (default is 0)
    """
    vault_address = ctx.obj.normalize_address(vault_address)
    network_address = ctx.obj.normalize_address(network_address)

    subnetwork = ctx.obj.get_subnetwork(network_address, subnetwork_id)

    delegator = ctx.obj.get_delegator(vault_address)
    delegator_type = ctx.obj.get_entity_type(delegator)

    if delegator_type not in [0, 1, 2]:
        print("Delegator doesn't have such functionality.")
        return

    ctx.obj.process_write_transaction(
        private_key,
        ledger,
        ledger_address,
        ctx.obj.DELEGATOR_TYPES_ENTITIES[delegator_type],
        delegator,
        "setNetworkLimit",
        subnetwork,
        limit,
        success_message=f"Successfully set limit = {limit} for subnetwork = {subnetwork}",
    )


@cli.command()
@click.argument("vault_address", type=address_type)
@click.argument("network_address", type=address_type)
@click.argument("operator_address", type=address_type)
@click.argument("limit", type=uint256_type)
@click.argument("subnetwork_id", default=0, type=uint96_type)
@click.option(
    "--private-key", type=bytes32_type, help="Your private key for signing transactions"
)
@click.option(
    "--ledger",
    is_flag=True,
    help="Use a Ledger device for signing transactions instead of a private key",
)
@click.option(
    "--ledger-address",
    type=address_type,
    help="The Ledger account address to use for signing (defaults to the first account if not provided)",
)
@click.pass_context
def set_operator_network_limit(
    ctx,
    vault_address,
    network_address,
    operator_address,
    limit,
    subnetwork_id,
    private_key,
    ledger,
    ledger_address,
):
    """Set an operator-network limit at the vault's delegator.

    \b
    VAULT_ADDRESS - an address of the vault to adjust the delegations for
    NETWORK_ADDRESS - an address of the network
    OPERATOR_ADDRESS - an address of the operator to set a limit in the network for
    LIMIT - a maximum amount of stake the operator can get in the network (in wei)
    SUBNETWORK_ID - an identifier of the subnetwork to adjust the delegations for (default is 0)
    """
    vault_address = ctx.obj.normalize_address(vault_address)
    network_address = ctx.obj.normalize_address(network_address)
    operator_address = ctx.obj.normalize_address(operator_address)

    subnetwork = ctx.obj.get_subnetwork(network_address, subnetwork_id)

    delegator = ctx.obj.get_delegator(vault_address)
    delegator_type = ctx.obj.get_entity_type(delegator)

    if delegator_type != 1:
        print("It is not a FullRestakeDelegator.")
        return

    ctx.obj.process_write_transaction(
        private_key,
        ledger,
        ledger_address,
        ctx.obj.DELEGATOR_TYPES_ENTITIES[delegator_type],
        delegator,
        "setOperatorNetworkLimit",
        subnetwork,
        operator_address,
        limit,
        success_message=f"Successfully set limit = {limit} for operator = {operator_address} in subnetwork = {subnetwork}",
    )


@cli.command()
@click.argument("vault_address", type=address_type)
@click.argument("network_address", type=address_type)
@click.argument("operator_address", type=address_type)
@click.argument("shares", type=uint256_type)
@click.argument("subnetwork_id", default=0, type=uint96_type)
@click.option(
    "--private-key", type=bytes32_type, help="Your private key for signing transactions"
)
@click.option(
    "--ledger",
    is_flag=True,
    help="Use a Ledger device for signing transactions instead of a private key",
)
@click.option(
    "--ledger-address",
    type=address_type,
    help="The Ledger account address to use for signing (defaults to the first account if not provided)",
)
@click.pass_context
def set_operator_network_shares(
    ctx,
    vault_address,
    network_address,
    operator_address,
    shares,
    subnetwork_id,
    private_key,
    ledger,
    ledger_address,
):
    """Set an operator-network shares at the vault's delegator.

    \b
    VAULT_ADDRESS - an address of the vault to adjust the delegations for
    NETWORK_ADDRESS - an address of the network
    OPERATOR_ADDRESS - an address of the operator to set shares in the network for
    SHARES - an amount of shares (determines a percent = operator shares / total shares of the network stake the operator can get) to set for the operator
    SUBNETWORK_ID - an identifier of the subnetwork to adjust the delegations for (default is 0)
    """
    vault_address = ctx.obj.normalize_address(vault_address)
    network_address = ctx.obj.normalize_address(network_address)
    operator_address = ctx.obj.normalize_address(operator_address)

    subnetwork = ctx.obj.get_subnetwork(network_address, subnetwork_id)

    delegator = ctx.obj.get_delegator(vault_address)
    delegator_type = ctx.obj.get_entity_type(delegator)

    if delegator_type != 0:
        print("It is not a NetworkRestakeDelegator.")
        return

    operator_network_shares = ctx.obj.get_operator_network_shares(
        delegator, subnetwork, operator_address
    )
    total_operator_network_shares = ctx.obj.get_total_operator_network_shares(
        delegator, subnetwork
    )
    new_total_operator_network_shares = (
        total_operator_network_shares - operator_network_shares + shares
    )

    percentage = (
        0
        if new_total_operator_network_shares == 0
        else shares / new_total_operator_network_shares * 100
    )

    if not ctx.obj.process_request(
        f"Are you sure you want to make operator = {operator_address} to get {percentage}% of the subnetwork = {subnetwork} stake? (y/n)"
    ):
        return

    ctx.obj.process_write_transaction(
        private_key,
        ledger,
        ledger_address,
        ctx.obj.DELEGATOR_TYPES_ENTITIES[delegator_type],
        delegator,
        "setOperatorNetworkShares",
        subnetwork,
        operator_address,
        shares,
        success_message=f"Successfully set shares = {shares} for operator = {operator_address} in subnetwork = {subnetwork}",
    )


### STAKER CLI COMMANDS ###


@cli.command()
@click.argument("vault_address", type=address_type)
@click.argument("amount", type=token_amount_type)
@click.argument(
    "on_behalf_of",
    default="0x0000000000000000000000000000000000000000",
    type=address_type,
)
@click.option(
    "--private-key", type=bytes32_type, help="Your private key for signing transactions"
)
@click.option(
    "--ledger",
    is_flag=True,
    help="Use a Ledger device for signing transactions instead of a private key",
)
@click.option(
    "--ledger-address",
    type=address_type,
    help="The Ledger account address to use for signing (defaults to the first account if not provided)",
)
@click.pass_context
def deposit(
    ctx,
    vault_address,
    amount,
    on_behalf_of,
    private_key,
    ledger,
    ledger_address,
):
    """Deposit to the vault.

    \b
    VAULT_ADDRESS - an address of the vault to deposit to
    AMOUNT - an amount of tokens to deposit (in the token value, e.g., 1000 for 1000 ETH)
    ON_BEHALF_OF - an address to make a deposit on behalf of (default: address of the signer)
    """
    vault_address = ctx.obj.normalize_address(vault_address)
    signer = ctx.obj.get_address(private_key, ledger, ledger_address)
    on_behalf_of = ctx.obj.normalize_address(on_behalf_of)
    if on_behalf_of == "0x0000000000000000000000000000000000000000":
        on_behalf_of = signer
    token_address = ctx.obj.get_collateral(vault_address)
    wei_amount = ctx.obj.get_wei_amount(token_address, amount)
    symbol = ctx.obj.get_token_meta(token_address)["symbol"]

    if on_behalf_of != signer:
        if not ctx.obj.process_request(
            f"Are you sure you want to deposit {amount} {symbol} to vault = {vault_address} on behalf of {on_behalf_of}? (y/n)"
        ):
            return

    allowance = ctx.obj.get_allowance(token_address, signer, vault_address)

    if allowance < wei_amount:
        print("Need to approve the vault to spend the tokens")
        ctx.obj.process_write_transaction(
            private_key,
            ledger,
            ledger_address,
            "erc20",
            token_address,
            "approve",
            vault_address,
            wei_amount,
            success_message=f"Successfully approved {amount} {symbol} for deposit to vault = {vault_address}",
        )

    print("Depositing...")
    ctx.obj.process_write_transaction(
        private_key,
        ledger,
        ledger_address,
        "vault",
        vault_address,
        "deposit",
        on_behalf_of,
        wei_amount,
        success_message=f"Successfully deposited {amount} {symbol} to vault = {vault_address} on behalf of {on_behalf_of}",
    )


@cli.command()
@click.argument("vault_address", type=address_type)
@click.argument("amount", type=token_amount_type)
@click.argument(
    "claimer",
    default="0x0000000000000000000000000000000000000000",
    type=address_type,
)
@click.option(
    "--private-key", type=bytes32_type, help="Your private key for signing transactions"
)
@click.option(
    "--ledger",
    is_flag=True,
    help="Use a Ledger device for signing transactions instead of a private key",
)
@click.option(
    "--ledger-address",
    type=address_type,
    help="The Ledger account address to use for signing (defaults to the first account if not provided)",
)
@click.pass_context
def withdraw(
    ctx,
    vault_address,
    amount,
    claimer,
    private_key,
    ledger,
    ledger_address,
):
    """Withdraw from the vault.

    \b
    VAULT_ADDRESS - an address of the vault to withdraw from
    AMOUNT - an amount of tokens to withdraw (in the token value, e.g., 1000 for 1000 ETH)
    CLAIMER - an address that needs to claim the withdrawal (default: address of the signer)
    """
    vault_address = ctx.obj.normalize_address(vault_address)
    signer = ctx.obj.get_address(private_key, ledger, ledger_address)
    claimer = ctx.obj.normalize_address(claimer)
    if claimer == "0x0000000000000000000000000000000000000000":
        claimer = signer
    token_address = ctx.obj.get_collateral(vault_address)
    wei_amount = ctx.obj.get_wei_amount(token_address, amount)
    symbol = ctx.obj.get_token_meta(token_address)["symbol"]

    if claimer != signer:
        if not ctx.obj.process_request(
            f"Are you sure you want to withdraw {amount} {symbol} from vault = {vault_address} with claimer = {claimer}? (y/n)"
        ):
            return

    epoch_duration = ctx.obj.get_vault_epoch_duration(vault_address)
    current_epoch = ctx.obj.get_vault_current_epoch(vault_address)
    current_epoch_start = ctx.obj.get_vault_current_epoch_start(vault_address)

    next_epoch = current_epoch + 1
    next_epoch_end = current_epoch_start + 2 * epoch_duration

    ctx.obj.process_write_transaction(
        private_key,
        ledger,
        ledger_address,
        "vault",
        vault_address,
        "withdraw",
        claimer,
        wei_amount,
        success_message=f"""Successfully withdrew {amount} {symbol} from vault = {vault_address} with claimer = {claimer}
It will be claimable after epoch {next_epoch} ends ({ctx.obj.timestamp_to_datetime(next_epoch_end)})""",
    )


@cli.command()
@click.argument("vault_address", type=address_type)
@click.argument("epoch", type=uint256_type)
@click.argument(
    "recipient",
    default="0x0000000000000000000000000000000000000000",
    type=address_type,
)
@click.option(
    "--private-key", type=bytes32_type, help="Your private key for signing transactions"
)
@click.option(
    "--ledger",
    is_flag=True,
    help="Use a Ledger device for signing transactions instead of a private key",
)
@click.option(
    "--ledger-address",
    type=address_type,
    help="The Ledger account address to use for signing (defaults to the first account if not provided)",
)
@click.pass_context
def claim(
    ctx,
    vault_address,
    epoch,
    recipient,
    private_key,
    ledger,
    ledger_address,
):
    """Claim a withdrawal for some epoch at the vault.

    \b
    VAULT_ADDRESS - an address of the vault to claim from
    EPOCH - an epoch number to claim a withdrawal for
    RECIPIENT - an address that will receive the tokens (default: address of the signer)
    """
    vault_address = ctx.obj.normalize_address(vault_address)
    signer = ctx.obj.get_address(private_key, ledger, ledger_address)
    recipient = ctx.obj.normalize_address(recipient)
    if recipient == "0x0000000000000000000000000000000000000000":
        recipient = signer

    current_epoch = ctx.obj.get_vault_current_epoch(vault_address)
    if epoch >= current_epoch:
        print(f"Epoch {epoch} isn't claimable yet")
        return

    withdrawals_wei = ctx.obj.get_withdrawals(vault_address, epoch, signer)
    if withdrawals_wei == 0:
        print(f"No withdrawals for epoch {epoch}")
        return

    withdrawals_claimed = ctx.obj.get_withdrawals_claimed(vault_address, epoch, signer)
    if withdrawals_claimed:
        print(f"Already claimed withdrawals for epoch {epoch}")
        return

    token_address = ctx.obj.get_collateral(vault_address)
    symbol = ctx.obj.get_token_meta(token_address)["symbol"]
    withdrawals = ctx.obj.get_token_amount(token_address, withdrawals_wei)
    if recipient != signer:
        if not ctx.obj.process_request(
            f"Are you sure you want to claim {withdrawals} {symbol} from vault = {vault_address} to recipient = {recipient}? (y/n)"
        ):
            return

    ctx.obj.process_write_transaction(
        private_key,
        ledger,
        ledger_address,
        "vault",
        vault_address,
        "claim",
        recipient,
        epoch,
        success_message=f"""Successfully claimed {withdrawals} {symbol} from vault = {vault_address} to recipient = {recipient} for epoch = {epoch}""",
    )


if __name__ == "__main__":
    cli()<|MERGE_RESOLUTION|>--- conflicted
+++ resolved
@@ -1216,12 +1216,7 @@
         if full:
             ctx.obj.print_indented(f'Operators: {net["ops"]} total', indent=4)
             ctx.obj.print_indented(f'Vaults: {net["vaults"]} total', indent=4)
-<<<<<<< HEAD
-        ctx.obj.print_indented("\n", indent=0)
-=======
-        ctx.obj.print_indented('', indent=0)
-
->>>>>>> 8ef48bae
+        ctx.obj.print_indented("", indent=0)
 
 
 @cli.command()
